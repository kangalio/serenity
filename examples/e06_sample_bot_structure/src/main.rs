--- conflicted
+++ resolved
@@ -10,22 +10,6 @@
 //! ```
 mod commands;
 
-<<<<<<< HEAD
-use std::{collections::HashSet, env, sync::Arc};
-
-use commands::{math::*, meta::*, owner::*};
-use serenity::{
-    async_trait,
-    client::bridge::gateway::ShardManager,
-    framework::{standard::macros::group, StandardFramework},
-    http::Http,
-    model::{
-        event::ResumedEvent,
-        gateway::{GatewayIntents, Ready},
-    },
-    prelude::*,
-};
-=======
 use std::collections::HashSet;
 use std::env;
 use std::sync::Arc;
@@ -38,7 +22,6 @@
 use serenity::model::event::ResumedEvent;
 use serenity::model::gateway::Ready;
 use serenity::prelude::*;
->>>>>>> 2bb9a01b
 use tracing::{error, info};
 
 use crate::commands::math::*;
