use std::env;

<<<<<<< HEAD
use serenity::{
    async_trait,
    model::{
        gateway::{GatewayIntents, Ready},
        id::GuildId,
        interactions::{
            application_command::{
                ApplicationCommand,
                ApplicationCommandInteractionDataOptionValue,
                ApplicationCommandOptionType,
            },
            Interaction,
            InteractionResponseType,
        },
    },
    prelude::*,
=======
use serenity::async_trait;
use serenity::model::gateway::Ready;
use serenity::model::id::GuildId;
use serenity::model::interactions::application_command::{
    ApplicationCommand,
    ApplicationCommandInteractionDataOptionValue,
    ApplicationCommandOptionType,
>>>>>>> 2bb9a01b
};
use serenity::model::interactions::{Interaction, InteractionResponseType};
use serenity::prelude::*;

struct Handler;

#[async_trait]
impl EventHandler for Handler {
    async fn interaction_create(&self, ctx: Context, interaction: Interaction) {
        if let Interaction::ApplicationCommand(command) = interaction {
            let content = match command.data.name.as_str() {
                "ping" => "Hey, I'm alive!".to_string(),
                "id" => {
                    let options = command
                        .data
                        .options
                        .get(0)
                        .expect("Expected user option")
                        .resolved
                        .as_ref()
                        .expect("Expected user object");

                    if let ApplicationCommandInteractionDataOptionValue::User(user, _member) =
                        options
                    {
                        format!("{}'s id is {}", user.tag(), user.id)
                    } else {
                        "Please provide a valid user".to_string()
                    }
                },
                "attachmentinput" => {
                    let options = command
                        .data
                        .options
                        .get(0)
                        .expect("Expected attachment option")
                        .resolved
                        .as_ref()
                        .expect("Expected attachment object");

                    if let ApplicationCommandInteractionDataOptionValue::Attachment(attachment) =
                        options
                    {
                        format!(
                            "Attachment name: {}, attachment size: {}",
                            attachment.filename, attachment.size
                        )
                    } else {
                        "Please provide a valid attachment".to_string()
                    }
                },
                _ => "not implemented :(".to_string(),
            };

            if let Err(why) = command
                .create_interaction_response(&ctx.http, |response| {
                    response
                        .kind(InteractionResponseType::ChannelMessageWithSource)
                        .interaction_response_data(|message| message.content(content))
                })
                .await
            {
                println!("Cannot respond to slash command: {}", why);
            }
        }
    }

    async fn ready(&self, ctx: Context, ready: Ready) {
        println!("{} is connected!", ready.user.name);

        let guild_id = GuildId(
            env::var("GUILD_ID")
                .expect("Expected GUILD_ID in environment")
                .parse()
                .expect("GUILD_ID must be an integer"),
        );

        let commands = GuildId::set_application_commands(&guild_id, &ctx.http, |commands| {
            commands
                .create_application_command(|command| {
                    command.name("ping").description("A ping command")
                })
                .create_application_command(|command| {
                    command.name("id").description("Get a user id").create_option(|option| {
                        option
                            .name("id")
                            .description("The user to lookup")
                            .kind(ApplicationCommandOptionType::User)
                            .required(true)
                    })
                })
                .create_application_command(|command| {
                    command
                        .name("welcome")
                        .description("Welcome a user")
                        .create_option(|option| {
                            option
                                .name("user")
                                .description("The user to welcome")
                                .kind(ApplicationCommandOptionType::User)
                                .required(true)
                        })
                        .create_option(|option| {
                            option
                                .name("message")
                                .description("The message to send")
                                .kind(ApplicationCommandOptionType::String)
                                .required(true)
                                .add_string_choice(
                                    "Welcome to our cool server! Ask me if you need help",
                                    "pizza",
                                )
                                .add_string_choice("Hey, do you want a coffee?", "coffee")
                                .add_string_choice(
                                    "Welcome to the club, you're now a good person. Well, I hope.",
                                    "club",
                                )
                                .add_string_choice(
                                    "I hope that you brought a controller to play together!",
                                    "game",
                                )
                        })
                })
                .create_application_command(|command| {
                    command
                        .name("numberinput")
                        .description("Test command for number input")
                        .create_option(|option| {
                            option
                                .name("int")
                                .description("An integer from 5 to 10")
                                .kind(ApplicationCommandOptionType::Integer)
                                .min_int_value(5)
                                .max_int_value(10)
                                .required(true)
                        })
                        .create_option(|option| {
                            option
                                .name("number")
                                .description("A float from -3.3 to 234.5")
                                .kind(ApplicationCommandOptionType::Number)
                                .min_number_value(-3.3)
                                .max_number_value(234.5)
                                .required(true)
                        })
                })
                .create_application_command(|command| {
                    command
                        .name("attachmentinput")
                        .description("Test command for attachment input")
                        .create_option(|option| {
                            option
                                .name("attachment")
                                .description("A file")
                                .kind(ApplicationCommandOptionType::Attachment)
                                .required(true)
                        })
                })
        })
        .await;

        println!("I now have the following guild slash commands: {:#?}", commands);

        let guild_command =
            ApplicationCommand::create_global_application_command(&ctx.http, |command| {
                command.name("wonderful_command").description("An amazing command")
            })
            .await;

        println!("I created the following global slash command: {:#?}", guild_command);
    }
}

#[tokio::main]
async fn main() {
    // Configure the client with your Discord bot token in the environment.
    let token = env::var("DISCORD_TOKEN").expect("Expected a token in the environment");

    // Build our client.
    let mut client = Client::builder(token, GatewayIntents::empty())
        .event_handler(Handler)
        .await
        .expect("Error creating client");

    // Finally, start a single shard, and start listening to events.
    //
    // Shards will automatically attempt to reconnect, and will perform
    // exponential backoff until it reconnects.
    if let Err(why) = client.start().await {
        println!("Client error: {:?}", why);
    }
}<|MERGE_RESOLUTION|>--- conflicted
+++ resolved
@@ -1,23 +1,5 @@
 use std::env;
 
-<<<<<<< HEAD
-use serenity::{
-    async_trait,
-    model::{
-        gateway::{GatewayIntents, Ready},
-        id::GuildId,
-        interactions::{
-            application_command::{
-                ApplicationCommand,
-                ApplicationCommandInteractionDataOptionValue,
-                ApplicationCommandOptionType,
-            },
-            Interaction,
-            InteractionResponseType,
-        },
-    },
-    prelude::*,
-=======
 use serenity::async_trait;
 use serenity::model::gateway::Ready;
 use serenity::model::id::GuildId;
@@ -25,7 +7,6 @@
     ApplicationCommand,
     ApplicationCommandInteractionDataOptionValue,
     ApplicationCommandOptionType,
->>>>>>> 2bb9a01b
 };
 use serenity::model::interactions::{Interaction, InteractionResponseType};
 use serenity::prelude::*;
