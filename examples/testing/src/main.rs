use serenity::builder::*;
use serenity::model::prelude::interaction::application_command::*;
use serenity::model::prelude::*;
use serenity::prelude::*;

mod model_type_sizes;

const IMAGE_URL: &str = "https://raw.githubusercontent.com/serenity-rs/serenity/current/logo.png";
const IMAGE_URL_2: &str = "https://rustacean.net/assets/rustlogo.png";

async fn message(ctx: &Context, msg: Message) -> Result<(), serenity::Error> {
    let guild_id = msg.guild_id.unwrap();
    let channel_id = msg.channel_id;
    if msg.content == "register" {
        guild_id
            .create_application_command(
                &ctx,
                CreateApplicationCommand::new("editattachments").description("test command"),
            )
            .await?;
        guild_id
            .create_application_command(
                &ctx,
                CreateApplicationCommand::new("unifiedattachments1").description("test command"),
            )
            .await?;
        guild_id
            .create_application_command(
                &ctx,
                CreateApplicationCommand::new("unifiedattachments2").description("test command"),
            )
            .await?;
        guild_id
            .create_application_command(
                &ctx,
                CreateApplicationCommand::new("editembeds").description("test command"),
            )
            .await?;
    } else if msg.content == "edit" {
        let mut msg = channel_id
            .send_message(
                &ctx,
                CreateMessage::new().add_file(CreateAttachment::url(ctx, IMAGE_URL).await?),
            )
            .await?;
        // Pre-PR, this falsely triggered a MODEL_TYPE_CONVERT Discord error
        msg.edit(&ctx, EditMessage::new().add_existing_attachment(msg.attachments[0].id)).await?;
    } else if msg.content == "unifiedattachments" {
        let mut msg = channel_id.send_message(ctx, CreateMessage::new().content("works")).await?;
        msg.edit(ctx, EditMessage::new().content("works still")).await?;

        let mut msg = channel_id
            .send_message(
                ctx,
                CreateMessage::new().add_file(CreateAttachment::url(ctx, IMAGE_URL).await?),
            )
            .await?;
        msg.edit(
            ctx,
            EditMessage::new()
                .attachment(CreateAttachment::url(ctx, IMAGE_URL_2).await?)
                .add_existing_attachment(msg.attachments[0].id),
        )
        .await?;
<<<<<<< HEAD
    } else if msg.content == "ranking" {
        model_type_sizes::print_ranking();
=======
    } else if msg.content == "auditlog" {
        // Test special characters in audit log reason
        msg.channel_id
            .edit(
                ctx,
                EditChannel::new().name("new-channel-name").audit_log_reason("hello\nworld\n🙂"),
            )
            .await?;
>>>>>>> 7d63b89f
    } else {
        return Ok(());
    }

    msg.react(&ctx, '✅').await?;
    Ok(())
}

async fn interaction(
    ctx: &Context,
    interaction: ApplicationCommandInteraction,
) -> Result<(), serenity::Error> {
    if interaction.data.name == "editattachments" {
        // Respond with an image
        interaction
            .create_interaction_response(
                &ctx,
                CreateInteractionResponse::new().interaction_response_data(
                    CreateInteractionResponseData::new()
                        .add_file(CreateAttachment::url(ctx, IMAGE_URL).await?),
                ),
            )
            .await?;

        // We need to know the attachments' IDs in order to not lose them in the subsequent edit
        let msg = interaction.get_interaction_response(ctx).await?;

        // Add another image
        let msg = interaction
            .edit_original_interaction_response(
                &ctx,
                EditInteractionResponse::new()
                    .new_attachment(CreateAttachment::url(ctx, IMAGE_URL_2).await?)
                    .keep_existing_attachment(msg.attachments[0].id),
            )
            .await?;

        tokio::time::sleep(tokio::time::Duration::from_secs(1)).await;

        // Only keep the new image, removing the first image
        let _msg = interaction
            .edit_original_interaction_response(
                &ctx,
                EditInteractionResponse::new()
                    .clear_existing_attachments()
                    .keep_existing_attachment(msg.attachments[1].id),
            )
            .await?;
    } else if interaction.data.name == "unifiedattachments1" {
        interaction
            .create_interaction_response(
                ctx,
                CreateInteractionResponse::new().interaction_response_data(
                    CreateInteractionResponseData::new().content("works"),
                ),
            )
            .await?;

        interaction
            .edit_original_interaction_response(
                ctx,
                EditInteractionResponse::new().content("works still"),
            )
            .await?;

        interaction
            .create_followup_message(
                ctx,
                CreateInteractionResponseFollowup::new().content("still works still"),
            )
            .await?;
    } else if interaction.data.name == "unifiedattachments2" {
        interaction
            .create_interaction_response(
                ctx,
                CreateInteractionResponse::new().interaction_response_data(
                    CreateInteractionResponseData::new()
                        .add_file(CreateAttachment::url(ctx, IMAGE_URL).await?),
                ),
            )
            .await?;

        interaction
            .edit_original_interaction_response(
                ctx,
                EditInteractionResponse::new()
                    .new_attachment(CreateAttachment::url(ctx, IMAGE_URL_2).await?),
            )
            .await?;

        interaction
            .create_followup_message(
                ctx,
                CreateInteractionResponseFollowup::new()
                    .add_file(CreateAttachment::url(ctx, IMAGE_URL).await?),
            )
            .await?;
    } else if interaction.data.name == "editembeds" {
        interaction
            .create_interaction_response(
                &ctx,
                CreateInteractionResponse::new().interaction_response_data(
                    CreateInteractionResponseData::new()
                        .content("hi")
                        .embed(CreateEmbed::new().description("hi")),
                ),
            )
            .await?;

        // Pre-PR, this falsely deleted the embed
        interaction
            .edit_original_interaction_response(&ctx, EditInteractionResponse::new())
            .await?;
    }

    Ok(())
}

struct Handler;
#[serenity::async_trait]
impl EventHandler for Handler {
    async fn message(&self, ctx: Context, msg: Message) {
        message(&ctx, msg).await.unwrap();
    }

    async fn interaction_create(&self, ctx: Context, i: Interaction) {
        if let Interaction::ApplicationCommand(i) = i {
            interaction(&ctx, i).await.unwrap();
        }
    }
}

#[tokio::main]
async fn main() -> Result<(), serenity::Error> {
    let token = std::env::var("DISCORD_TOKEN").expect("Expected a token in the environment");
    let intents = GatewayIntents::non_privileged() | GatewayIntents::MESSAGE_CONTENT;
    Client::builder(token, intents).event_handler(Handler).await?.start().await
}<|MERGE_RESOLUTION|>--- conflicted
+++ resolved
@@ -62,10 +62,8 @@
                 .add_existing_attachment(msg.attachments[0].id),
         )
         .await?;
-<<<<<<< HEAD
     } else if msg.content == "ranking" {
         model_type_sizes::print_ranking();
-=======
     } else if msg.content == "auditlog" {
         // Test special characters in audit log reason
         msg.channel_id
@@ -74,7 +72,6 @@
                 EditChannel::new().name("new-channel-name").audit_log_reason("hello\nworld\n🙂"),
             )
             .await?;
->>>>>>> 7d63b89f
     } else {
         return Ok(());
     }
