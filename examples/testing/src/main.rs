use serenity::builder::*;
use serenity::gateway::*;
use serenity::model::prelude::*;
use serenity::prelude::*;

mod model_type_sizes;

const IMAGE_URL: &str = "https://raw.githubusercontent.com/serenity-rs/serenity/current/logo.png";
const IMAGE_URL_2: &str = "https://rustacean.net/assets/rustlogo.png";

async fn message(
    ctx: &Context,
    msg: Message,
    shard_manager: &tokio::sync::Mutex<ShardManager>,
) -> Result<(), serenity::Error> {
    let channel_id = msg.channel_id;
    let guild_id = msg.guild_id.unwrap();
    if let Some(_args) = msg.content.strip_prefix("testmessage ") {
        println!("command message: {msg:#?}");
    } else if msg.content == "globalcommand" {
        // Tests https://github.com/serenity-rs/serenity/issues/2259
        // Activate simd_json feature for this
        Command::create_global_command(
            &ctx,
            CreateCommand::new("ping").description("test command"),
        )
        .await?;
    } else if msg.content == "register" {
        guild_id
            .create_command(&ctx, CreateCommand::new("editattachments").description("test command"))
            .await?;
        guild_id
            .create_command(
                &ctx,
                CreateCommand::new("unifiedattachments1").description("test command"),
            )
            .await?;
        guild_id
            .create_command(
                &ctx,
                CreateCommand::new("unifiedattachments2").description("test command"),
            )
            .await?;
        guild_id
            .create_command(&ctx, CreateCommand::new("editembeds").description("test command"))
            .await?;
        guild_id
            .create_command(&ctx, CreateCommand::new("newselectmenu").description("test command"))
            .await?;
        guild_id
            .create_command(
                &ctx,
                CreateCommand::new("autocomplete").description("test command").add_option(
                    CreateCommandOption::new(CommandOptionType::String, "foo", "foo")
                        .set_autocomplete(true),
                ),
            )
            .await?;
    } else if msg.content == "edit" {
        let mut msg = channel_id
            .send_message(
                &ctx,
                CreateMessage::new().add_file(CreateAttachment::url(ctx, IMAGE_URL).await?),
            )
            .await?;
        // Pre-PR, this falsely triggered a MODEL_TYPE_CONVERT Discord error
        msg.edit(&ctx, EditMessage::new().add_existing_attachment(msg.attachments[0].id)).await?;
    } else if msg.content == "unifiedattachments" {
        let mut msg = channel_id.send_message(ctx, CreateMessage::new().content("works")).await?;
        msg.edit(ctx, EditMessage::new().content("works still")).await?;

        let mut msg = channel_id
            .send_message(
                ctx,
                CreateMessage::new().add_file(CreateAttachment::url(ctx, IMAGE_URL).await?),
            )
            .await?;
        msg.edit(
            ctx,
            EditMessage::new()
                .attachment(CreateAttachment::url(ctx, IMAGE_URL_2).await?)
                .add_existing_attachment(msg.attachments[0].id),
        )
        .await?;
    } else if msg.content == "ranking" {
        model_type_sizes::print_ranking();
    } else if msg.content == "auditlog" {
        // Test special characters in audit log reason
        msg.channel_id
            .edit(
                ctx,
                EditChannel::new().name("new-channel-name").audit_log_reason("hello\nworld\n🙂"),
            )
            .await?;
    } else if msg.content == "actionrow" {
        channel_id
            .send_message(
                ctx,
                CreateMessage::new()
                    .button(CreateButton::new("0").label("Foo"))
                    .button(CreateButton::new("1").emoji('🤗').style(ButtonStyle::Secondary))
                    .button(
                        CreateButton::new_link("https://google.com").emoji('🔍').label("Search"),
                    )
                    .select_menu(CreateSelectMenu::new("3", CreateSelectMenuKind::String {
                        options: vec![
                            CreateSelectMenuOption::new("foo", "foo"),
                            CreateSelectMenuOption::new("bar", "bar"),
                        ],
                    })),
            )
            .await?;
    } else if msg.content == "manybuttons" {
        let mut custom_id = msg.id.to_string();
        loop {
            let msg = channel_id
                .send_message(
                    ctx,
                    CreateMessage::new()
                        .button(CreateButton::new(custom_id.clone()).label(custom_id)),
                )
                .await?;
            let button_press = msg
                .await_component_interaction(&ctx.shard)
                .timeout(std::time::Duration::from_secs(10))
                .await;
            match button_press {
                Some(x) => x.defer(ctx).await?,
                None => break,
            }

            custom_id = msg.id.to_string();
        }
    } else if msg.content == "reactionremoveemoji" {
        // Test new ReactionRemoveEmoji gateway event: https://github.com/serenity-rs/serenity/issues/2248
        msg.react(ctx, '👍').await?;
        msg.delete_reaction_emoji(ctx, '👍').await?;
    } else if msg.content == "testautomodregex" {
        guild_id
            .create_automod_rule(
                ctx,
                EditAutoModRule::new().trigger(Trigger::Keyword {
                    strings: vec!["badword".into()],
                    regex_patterns: vec!["b[o0]{2,}b(ie)?s?".into()],
                }),
            )
            .await?;
        println!("new automod rules: {:?}", guild_id.automod_rules(ctx).await?);
    } else if let Some(user_id) = msg.content.strip_prefix("ban ") {
        // Test if banning without a reason actually works
        guild_id.ban(ctx, UserId(user_id.trim().parse().unwrap()), 0).await?;
    } else if msg.content == "createtags" {
        channel_id
            .edit(
                &ctx,
                EditChannel::new().available_tags(vec![
                    CreateForumTag::new("tag1 :)").emoji('👍'),
                    CreateForumTag::new("tag2 (:").moderated(true),
                ]),
            )
            .await?;
    } else if msg.content == "assigntags" {
        let forum_id = channel_id.to_channel(ctx).await?.guild().unwrap().parent_id.unwrap();
        let forum = forum_id.to_channel(ctx).await?.guild().unwrap();
        channel_id
            .edit_thread(
                &ctx,
                EditThread::new().applied_tags(forum.available_tags.iter().map(|t| t.id)),
            )
            .await?;
    } else if msg.content == "embedrace" {
        use serenity::futures::StreamExt;
        use tokio::time::Duration;

        let mut msg = channel_id
            .say(ctx, format!("https://codereview.stackexchange.com/questions/260653/very-slow-discord-bot-to-play-music{}", msg.id.0))
            .await?;

        let msg_id = msg.id;
        let mut message_updates = serenity::collector::collect(&ctx.shard, move |ev| match ev {
            Event::MessageUpdate(x) if x.id == msg_id => Some(()),
            _ => None,
        });
        let _ = tokio::time::timeout(Duration::from_millis(2000), message_updates.next()).await;
        msg.edit(&ctx, EditMessage::new().suppress_embeds(true)).await?;
<<<<<<< HEAD
    } else if msg.content == "shutdown" {
        shard_manager.lock().await.shutdown_all().await;
=======
    } else if msg.content == "voicemessage" {
        let audio_url =
            "https://upload.wikimedia.org/wikipedia/commons/8/81/Short_Silent%2C_Empty_Audio.ogg";
        // As of 2023-04-20, bots are still not allowed to sending voice messages
        msg.author
            .id
            .create_dm_channel(ctx)
            .await?
            .id
            .send_message(
                ctx,
                CreateMessage::new()
                    .flags(MessageFlags::IS_VOICE_MESSAGE)
                    .add_file(CreateAttachment::url(ctx, audio_url).await?),
            )
            .await?;
>>>>>>> fb72ec20
    } else {
        return Ok(());
    }

    msg.react(&ctx, '✅').await?;
    Ok(())
}

async fn interaction(
    ctx: &Context,
    interaction: CommandInteraction,
) -> Result<(), serenity::Error> {
    if interaction.data.name == "editattachments" {
        // Respond with an image
        interaction
            .create_response(
                &ctx,
                CreateInteractionResponse::Message(
                    CreateInteractionResponseMessage::new()
                        .add_file(CreateAttachment::url(ctx, IMAGE_URL).await?),
                ),
            )
            .await?;

        // We need to know the attachments' IDs in order to not lose them in the subsequent edit
        let msg = interaction.get_response(ctx).await?;

        // Add another image
        let msg = interaction
            .edit_response(
                &ctx,
                EditInteractionResponse::new()
                    .new_attachment(CreateAttachment::url(ctx, IMAGE_URL_2).await?)
                    .keep_existing_attachment(msg.attachments[0].id),
            )
            .await?;

        tokio::time::sleep(tokio::time::Duration::from_secs(1)).await;

        // Only keep the new image, removing the first image
        let _msg = interaction
            .edit_response(
                &ctx,
                EditInteractionResponse::new()
                    .clear_existing_attachments()
                    .keep_existing_attachment(msg.attachments[1].id),
            )
            .await?;
    } else if interaction.data.name == "unifiedattachments1" {
        interaction
            .create_response(
                ctx,
                CreateInteractionResponse::Message(
                    CreateInteractionResponseMessage::new().content("works"),
                ),
            )
            .await?;

        interaction
            .edit_response(ctx, EditInteractionResponse::new().content("works still"))
            .await?;

        interaction
            .create_followup(
                ctx,
                CreateInteractionResponseFollowup::new().content("still works still"),
            )
            .await?;
    } else if interaction.data.name == "unifiedattachments2" {
        interaction
            .create_response(
                ctx,
                CreateInteractionResponse::Message(
                    CreateInteractionResponseMessage::new()
                        .add_file(CreateAttachment::url(ctx, IMAGE_URL).await?),
                ),
            )
            .await?;

        interaction
            .edit_response(
                ctx,
                EditInteractionResponse::new()
                    .new_attachment(CreateAttachment::url(ctx, IMAGE_URL_2).await?),
            )
            .await?;

        interaction
            .create_followup(
                ctx,
                CreateInteractionResponseFollowup::new()
                    .add_file(CreateAttachment::url(ctx, IMAGE_URL).await?),
            )
            .await?;
    } else if interaction.data.name == "editembeds" {
        interaction
            .create_response(
                &ctx,
                CreateInteractionResponse::Message(
                    CreateInteractionResponseMessage::new()
                        .content("hi")
                        .embed(CreateEmbed::new().description("hi")),
                ),
            )
            .await?;

        // Pre-PR, this falsely deleted the embed
        interaction.edit_response(&ctx, EditInteractionResponse::new()).await?;
    } else if interaction.data.name == "newselectmenu" {
        interaction
            .create_response(
                &ctx,
                CreateInteractionResponse::Message(
                    CreateInteractionResponseMessage::new()
                        .select_menu(CreateSelectMenu::new("0", CreateSelectMenuKind::String {
                            options: vec![
                                CreateSelectMenuOption::new("foo", "foo"),
                                CreateSelectMenuOption::new("bar", "bar"),
                            ],
                        }))
                        .select_menu(CreateSelectMenu::new("1", CreateSelectMenuKind::Mentionable))
                        .select_menu(CreateSelectMenu::new("2", CreateSelectMenuKind::Role))
                        .select_menu(CreateSelectMenu::new("3", CreateSelectMenuKind::User))
                        .select_menu(CreateSelectMenu::new("4", CreateSelectMenuKind::Channel {
                            channel_types: None,
                        })),
                ),
            )
            .await?;
    }

    Ok(())
}

struct Handler {
    shard_manager: std::sync::Arc<
        tokio::sync::Mutex<Option<std::sync::Arc<tokio::sync::Mutex<ShardManager>>>>,
    >,
}
#[serenity::async_trait]
impl EventHandler for Handler {
    async fn message(&self, ctx: Context, msg: Message) {
        let shard_manager = self.shard_manager.lock().await.clone().unwrap();
        message(&ctx, msg, &shard_manager).await.unwrap();
    }

    async fn interaction_create(&self, ctx: Context, i: Interaction) {
        match i {
            Interaction::Command(i) => interaction(&ctx, i).await.unwrap(),
            Interaction::Component(i) => println!("{:#?}", i.data),
            Interaction::Autocomplete(i) => {
                i.create_response(
                    &ctx,
                    CreateInteractionResponse::Autocomplete(
                        CreateAutocompleteResponse::new()
                            .add_string_choice("suggestion", "suggestion"),
                    ),
                )
                .await
                .unwrap();
            },
            _ => {},
        }
    }

    async fn reaction_remove_emoji(&self, _ctx: Context, removed_reactions: Reaction) {
        println!("Got ReactionRemoveEmoji event: {removed_reactions:?}");
    }
}

#[tokio::main]
async fn main() -> Result<(), serenity::Error> {
    env_logger::init();
    let token = std::env::var("DISCORD_TOKEN").expect("Expected a token in the environment");
    let intents = GatewayIntents::non_privileged() | GatewayIntents::MESSAGE_CONTENT;
    let shard_manager = std::sync::Arc::new(tokio::sync::Mutex::new(None));
    let handler = Handler {
        shard_manager: shard_manager.clone(),
    };
    let mut client = Client::builder(token, intents).event_handler(handler).await?;
    *shard_manager.lock().await = Some(client.shard_manager.clone());
    client.start().await
}<|MERGE_RESOLUTION|>--- conflicted
+++ resolved
@@ -183,10 +183,6 @@
         });
         let _ = tokio::time::timeout(Duration::from_millis(2000), message_updates.next()).await;
         msg.edit(&ctx, EditMessage::new().suppress_embeds(true)).await?;
-<<<<<<< HEAD
-    } else if msg.content == "shutdown" {
-        shard_manager.lock().await.shutdown_all().await;
-=======
     } else if msg.content == "voicemessage" {
         let audio_url =
             "https://upload.wikimedia.org/wikipedia/commons/8/81/Short_Silent%2C_Empty_Audio.ogg";
@@ -203,7 +199,8 @@
                     .add_file(CreateAttachment::url(ctx, audio_url).await?),
             )
             .await?;
->>>>>>> fb72ec20
+    } else if msg.content == "shutdown" {
+        shard_manager.lock().await.shutdown_all().await;
     } else {
         return Ok(());
     }
