//! A set of builders used to make using methods on certain structs simpler to
//! use.
//!
//! These are used when not all parameters are required, all parameters are
//! optional, and/or sane default values for required parameters can be applied
//! by a builder.

// Option<Option<T>> is required for fields that are
// #[serde(skip_serializing_if = "Option::is_none")]
#![allow(clippy::option_option)]

mod add_member;
mod bot_auth_parameters;
mod create_allowed_mentions;
mod create_application_command;
mod create_application_command_permission;
mod create_attachment;
mod create_channel;
mod create_components;
mod create_embed;
mod create_interaction_response;
mod create_interaction_response_followup;
mod create_invite;
mod create_message;
mod create_scheduled_event;
mod create_stage_instance;
mod create_sticker;
mod create_thread;
mod create_webhook;
mod edit_automod_rule;
mod edit_channel;
mod edit_guild;
mod edit_guild_welcome_screen;
mod edit_guild_widget;
mod edit_interaction_response;
mod edit_member;
mod edit_message;
mod edit_profile;
mod edit_role;
mod edit_scheduled_event;
mod edit_stage_instance;
mod edit_sticker;
mod edit_thread;
mod edit_voice_state;
mod edit_webhook;
mod edit_webhook_message;
mod execute_webhook;
mod get_messages;
#[cfg(feature = "collector")]
mod quick_modal;

pub use add_member::*;
pub use bot_auth_parameters::*;
pub use create_allowed_mentions::*;
pub use create_application_command::*;
pub use create_application_command_permission::*;
pub use create_attachment::*;
pub use create_channel::*;
pub use create_components::*;
pub use create_embed::*;
pub use create_interaction_response::*;
pub use create_interaction_response_followup::*;
pub use create_invite::*;
pub use create_message::*;
pub use create_scheduled_event::*;
pub use create_stage_instance::*;
pub use create_sticker::*;
pub use create_thread::*;
pub use create_webhook::*;
pub use edit_automod_rule::*;
pub use edit_channel::*;
pub use edit_guild::*;
pub use edit_guild_welcome_screen::*;
pub use edit_guild_widget::*;
pub use edit_interaction_response::*;
pub use edit_member::*;
pub use edit_message::*;
pub use edit_profile::*;
pub use edit_role::*;
pub use edit_scheduled_event::*;
pub use edit_stage_instance::*;
pub use edit_sticker::*;
pub use edit_thread::*;
pub use edit_voice_state::*;
pub use edit_webhook::*;
pub use edit_webhook_message::*;
pub use execute_webhook::*;
pub use get_messages::*;
<<<<<<< HEAD
#[cfg(feature = "collector")]
pub use quick_modal::*;
=======

macro_rules! button_and_select_menu_convenience_methods {
    () => {
        /// Adds a clickable button to this message.
        ///
        /// Convenience method that wraps [`Self::components`]. Arranges buttons in action rows
        /// automatically.
        pub fn button(mut self, button: super::CreateButton) -> Self {
            let rows = self.components.get_or_insert_with(Vec::new);
            let row_with_space_left = rows.last_mut().and_then(|row| match row {
                super::CreateActionRow::Buttons(buttons) if buttons.len() < 5 => Some(buttons),
                _ => None,
            });
            match row_with_space_left {
                Some(row) => row.push(button),
                None => rows.push(super::CreateActionRow::Buttons(vec![button])),
            }
            self
        }

        /// Adds an interactive select menu to this message.
        ///
        /// Convenience method that wraps [`Self::components`].
        pub fn select_menu(mut self, select_menu: super::CreateSelectMenu) -> Self {
            self.components
                .get_or_insert_with(Vec::new)
                .push(super::CreateActionRow::SelectMenu(select_menu));
            self
        }
    };
}
use button_and_select_menu_convenience_methods;
>>>>>>> 1d0fa598
<|MERGE_RESOLUTION|>--- conflicted
+++ resolved
@@ -86,10 +86,8 @@
 pub use edit_webhook_message::*;
 pub use execute_webhook::*;
 pub use get_messages::*;
-<<<<<<< HEAD
 #[cfg(feature = "collector")]
 pub use quick_modal::*;
-=======
 
 macro_rules! button_and_select_menu_convenience_methods {
     () => {
@@ -121,5 +119,4 @@
         }
     };
 }
-use button_and_select_menu_convenience_methods;
->>>>>>> 1d0fa598
+use button_and_select_menu_convenience_methods;