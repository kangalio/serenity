--- conflicted
+++ resolved
@@ -1,52 +1,6 @@
 use crate::model::application::component::{ButtonStyle, InputTextStyle};
 use crate::model::channel::ReactionType;
 use crate::model::prelude::component::{Button, ButtonKind, ComponentType};
-
-<<<<<<< HEAD
-#[derive(Clone, Debug, Serialize)]
-#[serde(untagged)]
-enum ComponentBuilder {
-    Button(CreateButton),
-    SelectMenu(CreateSelectMenu),
-    InputText(CreateInputText),
-=======
-/// A builder for creating several [`ActionRow`]s.
-///
-/// [`ActionRow`]: crate::model::application::component::ActionRow
-#[derive(Clone, Debug, Default, Serialize)]
-#[must_use]
-pub struct CreateComponents(pub Vec<CreateActionRow>);
-
-impl CreateComponents {
-    /// Equivalent to [`Self::default`].
-    pub fn new() -> Self {
-        Self::default()
-    }
-
-    /// Adds an action row.
-    pub fn add_action_row(mut self, row: CreateActionRow) -> Self {
-        self.0.push(row);
-        self
-    }
-
-    pub fn add_action_rows(mut self, rows: Vec<CreateActionRow>) -> Self {
-        self.0.extend(rows);
-        self
-    }
-
-    /// Set a single action row. Calling this will overwrite all action rows.
-    pub fn set_action_row(mut self, row: CreateActionRow) -> Self {
-        self.0 = vec![row];
-        self
-    }
-
-    /// Sets all the action rows. Calling this will overwrite all action rows.
-    pub fn set_action_rows(mut self, rows: Vec<CreateActionRow>) -> Self {
-        self.0 = rows;
-        self
-    }
->>>>>>> 66179557
-}
 
 /// A builder for creating an [`ActionRow`].
 ///
