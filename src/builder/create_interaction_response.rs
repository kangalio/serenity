--- conflicted
+++ resolved
@@ -148,15 +148,7 @@
     #[serde(skip_serializing_if = "Option::is_none")]
     flags: Option<MessageFlags>,
     #[serde(skip_serializing_if = "Option::is_none")]
-<<<<<<< HEAD
     components: Option<Vec<CreateActionRow>>,
-    #[serde(skip_serializing_if = "Option::is_none")]
-    custom_id: Option<String>,
-    #[serde(skip_serializing_if = "Option::is_none")]
-    title: Option<String>,
-=======
-    components: Option<CreateComponents>,
->>>>>>> 8cd0b3a2
 
     #[serde(skip)]
     files: Vec<CreateAttachment>,
@@ -357,7 +349,7 @@
 #[must_use]
 pub struct CreateModal {
     #[serde(skip_serializing_if = "Option::is_none")]
-    components: Option<CreateComponents>,
+    components: Option<Vec<CreateActionRow>>,
     #[serde(skip_serializing_if = "Option::is_none")]
     custom_id: Option<String>,
     #[serde(skip_serializing_if = "Option::is_none")]
@@ -370,7 +362,7 @@
     }
 
     /// Sets the components of this message.
-    pub fn components(mut self, components: CreateComponents) -> Self {
+    pub fn components(mut self, components: Vec<CreateActionRow>) -> Self {
         self.components = Some(components);
         self
     }
