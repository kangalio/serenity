--- conflicted
+++ resolved
@@ -1,15 +1,11 @@
 use std::collections::HashMap;
 
-<<<<<<< HEAD
 #[cfg(feature = "simd-json")]
 use simd_json::Mutable;
-=======
-use serde_json::{json, Value};
->>>>>>> c322657a
 
 use super::{CreateAllowedMentions, CreateEmbed};
 use crate::builder::CreateComponents;
-use crate::json::{from_number, Value};
+use crate::json::{from_number, json, Value};
 use crate::{
     model::interactions::{
         InteractionApplicationCommandCallbackDataFlags,
