--- conflicted
+++ resolved
@@ -19,36 +19,7 @@
 /// [Discord docs](https://discord.com/developers/docs/interactions/application-commands#application-command-object-application-command-option-structure).
 #[derive(Clone, Debug, Serialize)]
 #[must_use]
-<<<<<<< HEAD
-pub struct CreateCommandOption {
-    #[serde(rename = "type")]
-    kind: CommandOptionType,
-    name: String,
-    name_localizations: HashMap<String, String>,
-    description: String,
-    description_localizations: HashMap<String, String>,
-    #[serde(skip_serializing_if = "Option::is_none")]
-    default: Option<bool>,
-    #[serde(skip_serializing_if = "Option::is_none")]
-    required: Option<bool>,
-    #[serde(skip_serializing_if = "Option::is_none")]
-    autocomplete: Option<bool>,
-    #[serde(skip_serializing_if = "Option::is_none")]
-    min_value: Option<Number>,
-    #[serde(skip_serializing_if = "Option::is_none")]
-    max_value: Option<Number>,
-    #[serde(skip_serializing_if = "Option::is_none")]
-    min_length: Option<u16>,
-    #[serde(skip_serializing_if = "Option::is_none")]
-    max_length: Option<u16>,
-
-    channel_types: Vec<ChannelType>,
-    choices: Vec<CommandOptionChoice>,
-    options: Vec<CreateCommandOption>,
-}
-=======
-pub struct CreateApplicationCommandOption(CommandOption);
->>>>>>> dbc60bad
+pub struct CreateCommandOption(CommandOption);
 
 impl CreateCommandOption {
     /// Creates a new builder with the given option type, name, and description, leaving all other
@@ -248,13 +219,8 @@
     ///
     /// [`SubCommandGroup`]: crate::model::application::command::CommandOptionType::SubCommandGroup
     /// [`SubCommand`]: crate::model::application::command::CommandOptionType::SubCommand
-<<<<<<< HEAD
     pub fn add_sub_option(mut self, sub_option: CreateCommandOption) -> Self {
-        self.options.push(sub_option);
-=======
-    pub fn add_sub_option(mut self, sub_option: CreateApplicationCommandOption) -> Self {
         self.0.options.push(sub_option.0);
->>>>>>> dbc60bad
         self
     }
 
