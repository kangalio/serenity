--- conflicted
+++ resolved
@@ -33,16 +33,6 @@
 use crate::internal::prelude::*;
 use crate::model::prelude::*;
 
-<<<<<<< HEAD
-#[cfg(feature = "builder")]
-pub(crate) fn encode_image(raw: &[u8]) -> String {
-    let mut encoded = base64::encode(raw);
-    encoded.insert_str(0, "data:image/png;base64,");
-    encoded
-}
-
-=======
->>>>>>> 531ee4a3
 #[cfg(all(feature = "builder", feature = "http"))]
 pub(crate) fn check_overflow(len: usize, max: usize) -> StdResult<(), usize> {
     let overflow = len.saturating_sub(max);
