#![allow(clippy::missing_errors_doc)]
use std::{
    borrow::Cow,
    collections::BTreeMap,
    fmt,
    future::Future,
    pin::Pin,
    str::FromStr,
    sync::Arc,
    task::{Context as FutContext, Poll},
};

use futures::future::BoxFuture;
use percent_encoding::{utf8_percent_encode, NON_ALPHANUMERIC};
use reqwest::{
    header::{HeaderMap as Headers, HeaderValue, CONTENT_TYPE},
    StatusCode,
    Url,
};
use reqwest::{Client, ClientBuilder, Response as ReqwestResponse};
use serde::de::DeserializeOwned;
use tracing::{debug, instrument, trace};

use super::{
    multipart::Multipart,
    ratelimiting::{RatelimitedRequest, Ratelimiter},
    request::Request,
    routing::RouteInfo,
    typing::Typing,
    AttachmentType,
    GuildPagination,
    HttpError,
};
use crate::constants;
use crate::internal::prelude::*;
use crate::json::json;
use crate::json::{from_number, from_value, to_value, to_vec};
use crate::model::prelude::*;

/// A builder implementing [`Future`] building a [`Http`] client to perform
/// requests to Discord's HTTP API. If you do not need to use a proxy or do not
/// need to disable the rate limiter, you can use [`Http::new`] or
/// [`Http::new_with_token`] instead.
///
/// ## Example
///
/// Create an instance of [`Http`] with a proxy and rate limiter disabled
///
/// ```rust
/// # use serenity::http::HttpBuilder;
/// # async fn run() {
/// let http = HttpBuilder::new("token")
///     .proxy("http://127.0.0.1:3000")
///     .expect("Invalid proxy URL")
///     .ratelimiter_disabled(true)
///     .await
///     .expect("Error creating Http");
/// # }
/// ```
pub struct HttpBuilder<'a> {
    client: Option<Arc<Client>>,
    ratelimiter: Option<Ratelimiter>,
    ratelimiter_disabled: Option<bool>,
    token: Option<String>,
    proxy: Option<Url>,
    fut: Option<BoxFuture<'a, Result<Http>>>,
    #[cfg(feature = "unstable_discord_api")]
    application_id: Option<u64>,
}

impl<'a> HttpBuilder<'a> {
    fn _new() -> Self {
        Self {
            client: None,
            ratelimiter: None,
            ratelimiter_disabled: Some(false),
            token: None,
            proxy: None,
            fut: None,
            #[cfg(feature = "unstable_discord_api")]
            application_id: None,
        }
    }

    /// Construct a new builder to call methods on for the HTTP construction.
    /// The `token` will automatically be prefixed "Bot " if not already.
    pub fn new(token: impl AsRef<str>) -> Self {
        Self::_new().token(token)
    }

    /// Sets the application_id to use slash commands.
    #[cfg(feature = "unstable_discord_api")]
    pub fn application_id(mut self, application_id: u64) -> Self {
        self.application_id = Some(application_id);

        self
    }

    /// Sets a token for the bot. If the token is not prefixed "Bot ", this
    /// method will automatically do so.
    pub fn token(mut self, token: impl AsRef<str>) -> Self {
        let token = token.as_ref().trim();

        let token =
            if token.starts_with("Bot ") { token.to_string() } else { format!("Bot {}", token) };

        self.token = Some(token);

        self
    }

    /// Sets the [`reqwest::Client`]. If one isn't provided, a default one will
    /// be used.
    pub fn client(mut self, client: Arc<Client>) -> Self {
        self.client = Some(client);

        self
    }

    /// Sets the ratelimiter to be used. If one isn't provided, a default one
    /// will be used.
    pub fn ratelimiter(mut self, ratelimiter: Ratelimiter) -> Self {
        self.ratelimiter = Some(ratelimiter);

        self
    }

    /// Sets whether or not the ratelimiter is disabled. By default if this this
    /// not used, it is enabled. In most cases, this should be used in
    /// conjunction with [`Self::proxy`].
    ///
    /// **Note**: You should **not** disable the ratelimiter unless you have
    /// another form of rate limiting. Disabling the ratelimiter has the main
    /// purpose of delegating rate limiting to an API proxy via [`Self::proxy`]
    /// instead of the current process.
    pub fn ratelimiter_disabled(mut self, ratelimiter_disabled: bool) -> Self {
        self.ratelimiter_disabled = Some(ratelimiter_disabled);

        self
    }

    /// Sets the proxy that Discord HTTP API requests will be passed to. This is
    /// mainly intended for something like [`twilight-http-proxy`] where
    /// multiple processes can make API requests while sharing a single
    /// ratelimiter.
    ///
    /// The proxy should be in the form of the protocol and hostname, e.g.
    /// `http://127.0.0.1:3000` or `http://myproxy.example`
    ///
    /// This will simply send HTTP API requests to the proxy instead of Discord
    /// API to allow the proxy to intercept, rate limit, and forward requests.
    /// This is different than a native proxy's behavior where it will tunnel
    /// requests that use TLS via [`HTTP CONNECT`] method (e.g. using
    /// [`reqwest::Proxy`]).
    ///
    /// [`twilight-http-proxy`]: https://github.com/twilight-rs/http-proxy
    /// [`HTTP CONNECT`]: https://developer.mozilla.org/en-US/docs/Web/HTTP/Methods/CONNECT
    pub fn proxy(mut self, proxy: impl Into<String>) -> Result<Self> {
        let proxy = Url::from_str(&proxy.into()).map_err(HttpError::Url)?;
        self.proxy = Some(proxy);

        Ok(self)
    }
}

impl<'a> Future for HttpBuilder<'a> {
    type Output = Result<Http>;

    #[allow(clippy::unwrap_used)]
    #[instrument(skip(self))]
    fn poll(mut self: Pin<&mut Self>, ctx: &mut FutContext<'_>) -> Poll<Self::Output> {
        if self.fut.is_none() {
            let token = self.token.take().unwrap();

            #[cfg(feature = "unstable_discord_api")]
            let application_id = self
                .application_id
                .expect("Expected application Id in order to use slash commands");

            let client = self.client.take().unwrap_or_else(|| {
                let builder = configure_client_backend(Client::builder());
                Arc::new(builder.build().expect("Cannot build reqwest::Client"))
            });

            let ratelimiter = self.ratelimiter.take().unwrap_or_else(|| {
                let client = Arc::clone(&client);
                Ratelimiter::new(client, token.to_string())
            });

            let ratelimiter_disabled = self.ratelimiter_disabled.take().unwrap();
            let proxy = self.proxy.take();

            self.fut = Some(Box::pin(async move {
                Ok(Http {
                    client,
                    ratelimiter,
                    ratelimiter_disabled,
                    proxy,
                    token,
                    #[cfg(feature = "unstable_discord_api")]
                    application_id,
                })
            }))
        }

        self.fut.as_mut().unwrap().as_mut().poll(ctx)
    }
}

fn reason_into_header(reason: &str) -> Headers {
    let mut headers = Headers::new();
    headers.insert(
        "X-Audit-Log-Reason",
        HeaderValue::from_str(&Cow::from(utf8_percent_encode(reason, NON_ALPHANUMERIC)))
            .expect("Invalid header value even after percent encode"),
    );
    headers
}

/// **Note**: For all member functions that return a [`Result`], the
/// Error kind will be either [`Error::Http`] or [`Error::Json`].
///
/// [`Error::Http`]: crate::error::Error::Http
/// [`Error::Json`]: crate::error::Error::Json
pub struct Http {
    pub(crate) client: Arc<Client>,
    pub ratelimiter: Ratelimiter,
    pub ratelimiter_disabled: bool,
    pub proxy: Option<Url>,
    pub token: String,
    #[cfg(feature = "unstable_discord_api")]
    pub application_id: u64,
}

impl fmt::Debug for Http {
    fn fmt(&self, f: &mut fmt::Formatter<'_>) -> fmt::Result {
        f.debug_struct("Http")
            .field("client", &self.client)
            .field("ratelimiter", &self.ratelimiter)
            .field("ratelimiter_disabled", &self.ratelimiter_disabled)
            .field("proxy", &self.proxy)
            .finish()
    }
}

impl Http {
    pub fn new(client: Arc<Client>, token: &str) -> Self {
        let client2 = Arc::clone(&client);

        Http {
            client,
            ratelimiter: Ratelimiter::new(client2, token.to_string()),
            ratelimiter_disabled: false,
            proxy: None,
            token: token.to_string(),
            #[cfg(feature = "unstable_discord_api")]
            application_id: 0,
        }
    }

    #[cfg(feature = "unstable_discord_api")]
    pub fn new_with_application_id(application_id: u64) -> Self {
        let builder = configure_client_backend(Client::builder());
        let built = builder.build().expect("Cannot build reqwest::Client");

        let mut data = Self::new(Arc::new(built), "");

        data.application_id = application_id;

        data
    }

    pub fn new_with_token(token: &str) -> Self {
        let builder = configure_client_backend(Client::builder());
        let built = builder.build().expect("Cannot build reqwest::Client");

        let token = if token.trim().starts_with("Bot ") {
            token.to_string()
        } else {
            format!("Bot {}", token)
        };

        Self::new(Arc::new(built), &token)
    }

    #[cfg(feature = "unstable_discord_api")]
    pub fn new_with_token_application_id(token: &str, application_id: u64) -> Self {
        let mut base = Self::new_with_token(token);

        base.application_id = application_id;

        base
    }

    /// Adds a single [`Role`] to a [`Member`] in a [`Guild`].
    ///
    /// **Note**: Requires the [Manage Roles] permission and respect of role
    /// hierarchy.
    ///
    /// [Manage Roles]: Permissions::MANAGE_ROLES
    pub async fn add_member_role(
        &self,
        guild_id: u64,
        user_id: u64,
        role_id: u64,
        audit_log_reason: Option<&str>,
    ) -> Result<()> {
        self.wind(204, Request {
            body: None,
<<<<<<< HEAD
            headers: audit_log_reason.map(reason_into_header),
=======
            multipart: None,
            headers: None,
>>>>>>> 29b016ff
            route: RouteInfo::AddMemberRole {
                guild_id,
                role_id,
                user_id,
            },
        })
        .await
    }

    /// Bans a [`User`] from a [`Guild`], removing their messages sent in the last
    /// X number of days.
    ///
    /// Passing a `delete_message_days` of `0` is equivalent to not removing any
    /// messages. Up to `7` days' worth of messages may be deleted.
    ///
    /// **Note**: Requires that you have the [Ban Members] permission.
    ///
    /// [Ban Members]: Permissions::BAN_MEMBERS
    pub async fn ban_user(
        &self,
        guild_id: u64,
        user_id: u64,
        delete_message_days: u8,
        reason: &str,
    ) -> Result<()> {
        // Audit log reason and normal ban reason are mutually exclusive so we don't need the audit
        // log reason parameter here

        self.wind(204, Request {
            body: None,
            multipart: None,
            headers: None,
            route: RouteInfo::GuildBanUser {
                delete_message_days: Some(delete_message_days),
                reason: Some(&utf8_percent_encode(reason, NON_ALPHANUMERIC).to_string()),
                guild_id,
                user_id,
            },
        })
        .await
    }

    /// Broadcasts that the current user is typing in the given [`Channel`].
    ///
    /// This lasts for about 10 seconds, and will then need to be renewed to
    /// indicate that the current user is still typing.
    ///
    /// This should rarely be used for bots, although it is a good indicator that a
    /// long-running command is still being processed.
    pub async fn broadcast_typing(&self, channel_id: u64) -> Result<()> {
        self.wind(204, Request {
            body: None,
            multipart: None,
            headers: None,
            route: RouteInfo::BroadcastTyping {
                channel_id,
            },
        })
        .await
    }

    /// Creates a [`GuildChannel`] in the [`Guild`] given its Id.
    ///
    /// Refer to the Discord's [docs] for information on what fields this requires.
    ///
    /// **Note**: Requires the [Manage Channels] permission.
    ///
    /// [docs]: https://discord.com/developers/docs/resources/guild#create-guild-channel
    /// [Manage Channels]: Permissions::MANAGE_CHANNELS
    pub async fn create_channel(
        &self,
        guild_id: u64,
        map: &JsonMap,
        audit_log_reason: Option<&str>,
    ) -> Result<GuildChannel> {
        let body = to_vec(map)?;

        self.fire(Request {
            body: Some(&body),
<<<<<<< HEAD
            headers: audit_log_reason.map(reason_into_header),
=======
            multipart: None,
            headers: None,
>>>>>>> 29b016ff
            route: RouteInfo::CreateChannel {
                guild_id,
            },
        })
        .await
    }

    /// Creates an emoji in the given [`Guild`] with the given data.
    ///
    /// View the source code for [`Guild::create_emoji`] method to see what
    /// fields this requires.
    ///
    /// **Note**: Requires the [Manage Emojis] permission.
    ///
    /// [Manage Emojis]: Permissions::MANAGE_EMOJIS
    pub async fn create_emoji(
        &self,
        guild_id: u64,
        map: &Value,
        audit_log_reason: Option<&str>,
    ) -> Result<Emoji> {
        self.fire(Request {
            body: Some(map.to_string().as_bytes()),
<<<<<<< HEAD
            headers: audit_log_reason.map(reason_into_header),
=======
            multipart: None,
            headers: None,
>>>>>>> 29b016ff
            route: RouteInfo::CreateEmoji {
                guild_id,
            },
        })
        .await
    }

    /// Create a follow-up message for an Interaction.
    ///
    /// Functions the same as [`Self::execute_webhook`]
    #[cfg(feature = "unstable_discord_api")]
    #[cfg_attr(docsrs, doc(cfg(feature = "unstable_discord_api")))]
    pub async fn create_followup_message(
        &self,
        interaction_token: &str,
        map: &Value,
    ) -> Result<Message> {
        self.fire(Request {
            body: Some(map.to_string().as_bytes()),
            multipart: None,
            headers: None,
            route: RouteInfo::CreateFollowupMessage {
                application_id: self.application_id,
                interaction_token,
            },
        })
        .await
    }

    /// Creates a new global command.
    ///
    /// New global commands will be available in all guilds after 1 hour.
    ///
    /// Refer to Discord's [docs] for field information.
    ///
    /// **Note**:
    /// Creating a command with the same name as an existing command for your
    /// application will overwrite the old command.
    ///
    /// [docs]: https://discord.com/developers/docs/interactions/slash-commands#create-global-application-command
    #[cfg(feature = "unstable_discord_api")]
    #[cfg_attr(docsrs, doc(cfg(feature = "unstable_discord_api")))]
    pub async fn create_global_application_command(
        &self,
        map: &Value,
    ) -> Result<ApplicationCommand> {
        self.fire(Request {
            body: Some(map.to_string().as_bytes()),
            multipart: None,
            headers: None,
            route: RouteInfo::CreateGlobalApplicationCommand {
                application_id: self.application_id,
            },
        })
        .await
    }

    /// Creates new global application commands.
    #[cfg(feature = "unstable_discord_api")]
    #[cfg_attr(docsrs, doc(cfg(feature = "unstable_discord_api")))]
    pub async fn create_global_application_commands(
        &self,
        map: &Value,
    ) -> Result<Vec<ApplicationCommand>> {
        self.fire(Request {
            body: Some(map.to_string().as_bytes()),
            multipart: None,
            headers: None,
            route: RouteInfo::CreateGlobalApplicationCommands {
                application_id: self.application_id,
            },
        })
        .await
    }

    /// Creates new guild application commands.
    #[cfg(feature = "unstable_discord_api")]
    #[cfg_attr(docsrs, doc(cfg(feature = "unstable_discord_api")))]
    pub async fn create_guild_application_commands(
        &self,
        guild_id: u64,
        map: &Value,
    ) -> Result<Vec<ApplicationCommand>> {
        self.fire(Request {
            body: Some(map.to_string().as_bytes()),
            multipart: None,
            headers: None,
            route: RouteInfo::CreateGuildApplicationCommands {
                application_id: self.application_id,
                guild_id,
            },
        })
        .await
    }

    /// Creates a guild with the data provided.
    ///
    /// Only a [`PartialGuild`] will be immediately returned, and a full [`Guild`]
    /// will be received over a [`Shard`], if at least one is running.
    ///
    /// **Note**: This endpoint is currently limited to 10 active guilds. The
    /// limits are raised for whitelisted [GameBridge] applications. See the
    /// [documentation on this endpoint] for more info.
    ///
    /// # Examples
    ///
    /// Create a guild called `"test"` in the [US West region]:
    ///
    /// ```rust,no_run
    /// use serenity::json::json;
    /// use serenity::http::Http;
    ///
    /// # async fn run() -> Result<(), Box<dyn std::error::Error>> {
    /// #    let http = Http::default();
    /// let map = json!({
    ///     "name": "test",
    ///     "region": "us-west",
    /// });
    ///
    /// let _result = http.create_guild(&map).await?;
    /// #     Ok(())
    /// # }
    /// ```
    ///
    /// [`Shard`]: crate::gateway::Shard
    /// [GameBridge]: https://discord.com/developers/docs/topics/gamebridge
    /// [US West Region]: Region::UsWest
    /// [documentation on this endpoint]:
    /// https://discord.com/developers/docs/resources/guild#create-guild
    /// [whitelist]: https://discord.com/developers/docs/resources/guild#create-guild
    pub async fn create_guild(&self, map: &Value) -> Result<PartialGuild> {
        self.fire(Request {
            body: Some(map.to_string().as_bytes()),
            multipart: None,
            headers: None,
            route: RouteInfo::CreateGuild,
        })
        .await
    }

    /// Creates a new guild command.
    ///
    /// New guild commands will be available in the guild immediately.
    ///
    /// Refer to Discord's [docs] for field information.
    ///
    /// [docs]: https://discord.com/developers/docs/interactions/slash-commands#create-guild-application-command
    #[cfg(feature = "unstable_discord_api")]
    #[cfg_attr(docsrs, doc(cfg(feature = "unstable_discord_api")))]
    pub async fn create_guild_application_command(
        &self,
        guild_id: u64,
        map: &Value,
    ) -> Result<ApplicationCommand> {
        self.fire(Request {
            body: Some(map.to_string().as_bytes()),
            multipart: None,
            headers: None,
            route: RouteInfo::CreateGuildApplicationCommand {
                application_id: self.application_id,
                guild_id,
            },
        })
        .await
    }

    /// Creates an [`Integration`] for a [`Guild`].
    ///
    /// Refer to Discord's [docs] for field information.
    ///
    /// **Note**: Requires the [Manage Guild] permission.
    ///
    /// [Manage Guild]: Permissions::MANAGE_GUILD
    /// [docs]: https://discord.com/developers/docs/resources/guild#create-guild-integration
    pub async fn create_guild_integration(
        &self,
        guild_id: u64,
        integration_id: u64,
        map: &Value,
        audit_log_reason: Option<&str>,
    ) -> Result<()> {
        self.wind(204, Request {
            body: Some(map.to_string().as_bytes()),
<<<<<<< HEAD
            headers: audit_log_reason.map(reason_into_header),
=======
            multipart: None,
            headers: None,
>>>>>>> 29b016ff
            route: RouteInfo::CreateGuildIntegration {
                guild_id,
                integration_id,
            },
        })
        .await
    }

    /// Creates a response to an [`Interaction`] from the gateway.
    ///
    /// Refer to Discord's [docs] for the object it takes.
    ///
    /// [docs]: https://discord.com/developers/docs/interactions/slash-commands#interaction-interaction-response
    #[cfg(feature = "unstable_discord_api")]
    #[cfg_attr(docsrs, doc(cfg(feature = "unstable_discord_api")))]
    pub async fn create_interaction_response(
        &self,
        interaction_id: u64,
        interaction_token: &str,
        map: &Value,
    ) -> Result<()> {
        self.wind(204, Request {
            body: Some(map.to_string().as_bytes()),
            multipart: None,
            headers: None,
            route: RouteInfo::CreateInteractionResponse {
                interaction_id,
                interaction_token,
            },
        })
        .await
    }

    /// Creates a [`RichInvite`] for the given [channel][`GuildChannel`].
    ///
    /// Refer to Discord's [docs] for field information.
    ///
    /// All fields are optional.
    ///
    /// **Note**: Requires the [Create Invite] permission.
    ///
    /// [Create Invite]: Permissions::CREATE_INVITE
    /// [docs]: https://discord.com/developers/docs/resources/channel#create-channel-invite
    pub async fn create_invite(
        &self,
        channel_id: u64,
        map: &JsonMap,
        audit_log_reason: Option<&str>,
    ) -> Result<RichInvite> {
        let body = to_vec(map)?;

        self.fire(Request {
            body: Some(&body),
<<<<<<< HEAD
            headers: audit_log_reason.map(reason_into_header),
=======
            multipart: None,
            headers: None,
>>>>>>> 29b016ff
            route: RouteInfo::CreateInvite {
                channel_id,
            },
        })
        .await
    }

    /// Creates a permission override for a member or a role in a channel.
    pub async fn create_permission(
        &self,
        channel_id: u64,
        target_id: u64,
        map: &Value,
    ) -> Result<()> {
        let body = to_vec(map)?;

        self.wind(204, Request {
            body: Some(&body),
            multipart: None,
            headers: None,
            route: RouteInfo::CreatePermission {
                channel_id,
                target_id,
            },
        })
        .await
    }

    /// Creates a private channel with a user.
    pub async fn create_private_channel(&self, map: &Value) -> Result<PrivateChannel> {
        let body = to_vec(map)?;

        self.fire(Request {
            body: Some(&body),
            multipart: None,
            headers: None,
            route: RouteInfo::CreatePrivateChannel,
        })
        .await
    }

    /// Reacts to a message.
    pub async fn create_reaction(
        &self,
        channel_id: u64,
        message_id: u64,
        reaction_type: &ReactionType,
    ) -> Result<()> {
        self.wind(204, Request {
            body: None,
            multipart: None,
            headers: None,
            route: RouteInfo::CreateReaction {
                // Escape emojis like '#️⃣' that contain a hash
                reaction: &reaction_type.as_data().replace('#', "%23"),
                channel_id,
                message_id,
            },
        })
        .await
    }

    /// Creates a role.
    pub async fn create_role(
        &self,
        guild_id: u64,
        map: &JsonMap,
        audit_log_reason: Option<&str>,
    ) -> Result<Role> {
        let body = to_vec(map)?;
        let mut value = self
            .request(Request {
                body: Some(&body),
<<<<<<< HEAD
                headers: audit_log_reason.map(reason_into_header),
=======
                multipart: None,
                headers: None,
>>>>>>> 29b016ff
                route: RouteInfo::CreateRole {
                    guild_id,
                },
            })
            .await?
            .json::<Value>()
            .await?;

        if let Some(map) = value.as_object_mut() {
            map.insert("guild_id".to_string(), from_number(guild_id));
        }

        from_value(value).map_err(From::from)
    }

    /// Creates a webhook for the given [channel][`GuildChannel`]'s Id, passing in
    /// the given data.
    ///
    /// This method requires authentication.
    ///
    /// The Value is a map with the values of:
    ///
    /// - **avatar**: base64-encoded 128x128 image for the webhook's default avatar
    ///   (_optional_);
    /// - **name**: the name of the webhook, limited to between 2 and 100 characters
    ///   long.
    ///
    /// # Examples
    ///
    /// Creating a webhook named `test`:
    ///
    /// ```rust,no_run
    /// use serenity::json::json;
    /// use serenity::http::Http;
    ///
    /// # async fn run() -> Result<(), Box<dyn std::error::Error>> {
    /// #    let http = Http::default();
    /// let channel_id = 81384788765712384;
    /// let map = json!({"name": "test"});
    ///
    /// let webhook = http.create_webhook(channel_id, &map, None).await?;
    /// #     Ok(())
    /// # }
    /// ```
    pub async fn create_webhook(
        &self,
        channel_id: u64,
        map: &Value,
        audit_log_reason: Option<&str>,
    ) -> Result<Webhook> {
        let body = to_vec(map)?;

        self.fire(Request {
            body: Some(&body),
<<<<<<< HEAD
            headers: audit_log_reason.map(reason_into_header),
=======
            multipart: None,
            headers: None,
>>>>>>> 29b016ff
            route: RouteInfo::CreateWebhook {
                channel_id,
            },
        })
        .await
    }

    /// Deletes a private channel or a channel in a guild.
    pub async fn delete_channel(&self, channel_id: u64) -> Result<Channel> {
        self.fire(Request {
            body: None,
            multipart: None,
            headers: None,
            route: RouteInfo::DeleteChannel {
                channel_id,
            },
        })
        .await
    }

    /// Deletes an emoji from a server.
    pub async fn delete_emoji(&self, guild_id: u64, emoji_id: u64) -> Result<()> {
        self.wind(204, Request {
            body: None,
            multipart: None,
            headers: None,
            route: RouteInfo::DeleteEmoji {
                guild_id,
                emoji_id,
            },
        })
        .await
    }

    /// Deletes a follow-up message for an interaction.
    #[cfg(feature = "unstable_discord_api")]
    #[cfg_attr(docsrs, doc(cfg(feature = "unstable_discord_api")))]
    pub async fn delete_followup_message(
        &self,
        interaction_token: &str,
        message_id: u64,
    ) -> Result<()> {
        self.wind(204, Request {
            body: None,
            multipart: None,
            headers: None,
            route: RouteInfo::DeleteFollowupMessage {
                application_id: self.application_id,
                interaction_token,
                message_id,
            },
        })
        .await
    }

    /// Deletes a global command.
    #[cfg(feature = "unstable_discord_api")]
    #[cfg_attr(docsrs, doc(cfg(feature = "unstable_discord_api")))]
    pub async fn delete_global_application_command(&self, command_id: u64) -> Result<()> {
        self.wind(204, Request {
            body: None,
            multipart: None,
            headers: None,
            route: RouteInfo::DeleteGlobalApplicationCommand {
                application_id: self.application_id,
                command_id,
            },
        })
        .await
    }

    /// Deletes a guild, only if connected account owns it.
    pub async fn delete_guild(&self, guild_id: u64) -> Result<PartialGuild> {
        self.fire(Request {
            body: None,
            multipart: None,
            headers: None,
            route: RouteInfo::DeleteGuild {
                guild_id,
            },
        })
        .await
    }

    /// Deletes a guild command.
    #[cfg(feature = "unstable_discord_api")]
    #[cfg_attr(docsrs, doc(cfg(feature = "unstable_discord_api")))]
    pub async fn delete_guild_application_command(
        &self,
        guild_id: u64,
        command_id: u64,
    ) -> Result<()> {
        self.wind(204, Request {
            body: None,
            multipart: None,
            headers: None,
            route: RouteInfo::DeleteGuildApplicationCommand {
                application_id: self.application_id,
                guild_id,
                command_id,
            },
        })
        .await
    }

    /// Removes an integration from a guild.
    pub async fn delete_guild_integration(&self, guild_id: u64, integration_id: u64) -> Result<()> {
        self.wind(204, Request {
            body: None,
            multipart: None,
            headers: None,
            route: RouteInfo::DeleteGuildIntegration {
                guild_id,
                integration_id,
            },
        })
        .await
    }

    /// Deletes an invite by code.
    pub async fn delete_invite(&self, code: &str) -> Result<Invite> {
        self.fire(Request {
            body: None,
            multipart: None,
            headers: None,
            route: RouteInfo::DeleteInvite {
                code,
            },
        })
        .await
    }

    /// Deletes a message if created by us or we have
    /// specific permissions.
    pub async fn delete_message(&self, channel_id: u64, message_id: u64) -> Result<()> {
        self.wind(204, Request {
            body: None,
            multipart: None,
            headers: None,
            route: RouteInfo::DeleteMessage {
                channel_id,
                message_id,
            },
        })
        .await
    }

    /// Deletes a bunch of messages, only works for bots.
    pub async fn delete_messages(&self, channel_id: u64, map: &Value) -> Result<()> {
        self.wind(204, Request {
            body: Some(map.to_string().as_bytes()),
            multipart: None,
            headers: None,
            route: RouteInfo::DeleteMessages {
                channel_id,
            },
        })
        .await
    }

    /// Deletes all of the [`Reaction`]s associated with a [`Message`].
    ///
    /// # Examples
    ///
    /// ```rust,no_run
    /// # use serenity::http::Http;
    /// #
    /// use serenity::model::id::{ChannelId, MessageId};
    ///
    /// # async fn run() -> Result<(), Box<dyn std::error::Error>> {
    /// # let http = Http::default();
    /// let channel_id = ChannelId(7);
    /// let message_id = MessageId(8);
    ///
    /// http.delete_message_reactions(channel_id.0, message_id.0).await?;
    /// #     Ok(())
    /// # }
    /// ```
    pub async fn delete_message_reactions(&self, channel_id: u64, message_id: u64) -> Result<()> {
        self.wind(204, Request {
            body: None,
            multipart: None,
            headers: None,
            route: RouteInfo::DeleteMessageReactions {
                channel_id,
                message_id,
            },
        })
        .await
    }

    /// Deletes all the reactions for a given emoji on a message.
    pub async fn delete_message_reaction_emoji(
        &self,
        channel_id: u64,
        message_id: u64,
        reaction_type: &ReactionType,
    ) -> Result<()> {
        self.wind(204, Request {
            body: None,
            multipart: None,
            headers: None,
            route: RouteInfo::DeleteMessageReactionEmoji {
                reaction: &reaction_type.as_data(),
                channel_id,
                message_id,
            },
        })
        .await
    }

    /// Deletes the initial interaction response.
    #[cfg(feature = "unstable_discord_api")]
    #[cfg_attr(docsrs, doc(cfg(feature = "unstable_discord_api")))]
    pub async fn delete_original_interaction_response(
        &self,
        interaction_token: &str,
    ) -> Result<()> {
        self.wind(204, Request {
            body: None,
            multipart: None,
            headers: None,
            route: RouteInfo::DeleteOriginalInteractionResponse {
                application_id: self.application_id,
                interaction_token,
            },
        })
        .await
    }

    /// Deletes a permission override from a role or a member in a channel.
    pub async fn delete_permission(&self, channel_id: u64, target_id: u64) -> Result<()> {
        self.wind(204, Request {
            body: None,
            multipart: None,
            headers: None,
            route: RouteInfo::DeletePermission {
                channel_id,
                target_id,
            },
        })
        .await
    }

    /// Deletes a reaction from a message if owned by us or
    /// we have specific permissions.
    pub async fn delete_reaction(
        &self,
        channel_id: u64,
        message_id: u64,
        user_id: Option<u64>,
        reaction_type: &ReactionType,
    ) -> Result<()> {
        let user = user_id.map(|uid| uid.to_string()).unwrap_or_else(|| "@me".to_string());

        self.wind(204, Request {
            body: None,
            multipart: None,
            headers: None,
            route: RouteInfo::DeleteReaction {
                // Escape emojis like '#️⃣' that contain a hash
                reaction: &reaction_type.as_data().replace('#', "%23"),
                user: &user,
                channel_id,
                message_id,
            },
        })
        .await
    }

    /// Deletes a role from a server. Can't remove the default everyone role.
    pub async fn delete_role(&self, guild_id: u64, role_id: u64) -> Result<()> {
        self.wind(204, Request {
            body: None,
            multipart: None,
            headers: None,
            route: RouteInfo::DeleteRole {
                guild_id,
                role_id,
            },
        })
        .await
    }

    /// Deletes a [`Webhook`] given its Id.
    ///
    /// This method requires authentication, whereas [`Self::delete_webhook_with_token`]
    /// does not.
    ///
    /// # Examples
    ///
    /// Deletes a webhook given its Id:
    ///
    /// ```rust,no_run
    /// use serenity::http::Http;
    ///
    /// # async fn run() -> Result<(), Box<dyn std::error::Error>> {
    /// // Due to the `delete_webhook` function requiring you to authenticate, you
    /// // must have set the token first.
    /// let http = Http::default();
    ///
    /// http.delete_webhook(245037420704169985).await?;
    ///       Ok(())
    /// # }
    /// ```
    pub async fn delete_webhook(&self, webhook_id: u64) -> Result<()> {
        self.wind(204, Request {
            body: None,
            multipart: None,
            headers: None,
            route: RouteInfo::DeleteWebhook {
                webhook_id,
            },
        })
        .await
    }

    /// Deletes a [`Webhook`] given its Id and unique token.
    ///
    /// This method does _not_ require authentication.
    ///
    /// # Examples
    ///
    /// Deletes a webhook given its Id and unique token:
    ///
    /// ```rust,no_run
    /// # use serenity::http::Http;
    /// #
    /// # async fn run() -> Result<(), Box<dyn std::error::Error>> {
    /// # let http = Http::default();
    /// let id = 245037420704169985;
    /// let token = "ig5AO-wdVWpCBtUUMxmgsWryqgsW3DChbKYOINftJ4DCrUbnkedoYZD0VOH1QLr-S3sV";
    ///
    /// http.delete_webhook_with_token(id, token).await?;
    /// #     Ok(())
    /// # }
    /// ```
    pub async fn delete_webhook_with_token(&self, webhook_id: u64, token: &str) -> Result<()> {
        self.wind(204, Request {
            body: None,
            multipart: None,
            headers: None,
            route: RouteInfo::DeleteWebhookWithToken {
                token,
                webhook_id,
            },
        })
        .await
    }

    /// Changes channel information.
    pub async fn edit_channel(
        &self,
        channel_id: u64,
        map: &JsonMap,
        audit_log_reason: Option<&str>,
    ) -> Result<GuildChannel> {
        let body = to_vec(map)?;

        self.fire(Request {
            body: Some(&body),
<<<<<<< HEAD
            headers: audit_log_reason.map(reason_into_header),
=======
            multipart: None,
            headers: None,
>>>>>>> 29b016ff
            route: RouteInfo::EditChannel {
                channel_id,
            },
        })
        .await
    }

    /// Changes emoji information.
    pub async fn edit_emoji(
        &self,
        guild_id: u64,
        emoji_id: u64,
        map: &Value,
        audit_log_reason: Option<&str>,
    ) -> Result<Emoji> {
        let body = to_vec(map)?;

        self.fire(Request {
            body: Some(&body),
<<<<<<< HEAD
            headers: audit_log_reason.map(reason_into_header),
=======
            multipart: None,
            headers: None,
>>>>>>> 29b016ff
            route: RouteInfo::EditEmoji {
                guild_id,
                emoji_id,
            },
        })
        .await
    }

    /// Edits a follow-up message for an interaction.
    ///
    /// Refer to Discord's [docs] for Edit Webhook Message for field information.
    ///
    /// [docs]: https://discord.com/developers/docs/resources/webhook#edit-webhook-message
    #[cfg(feature = "unstable_discord_api")]
    #[cfg_attr(docsrs, doc(cfg(feature = "unstable_discord_api")))]
    pub async fn edit_followup_message(
        &self,
        interaction_token: &str,
        message_id: u64,
        map: &Value,
    ) -> Result<Message> {
        self.fire(Request {
            body: Some(map.to_string().as_bytes()),
            multipart: None,
            headers: None,
            route: RouteInfo::EditFollowupMessage {
                application_id: self.application_id,
                interaction_token,
                message_id,
            },
        })
        .await
    }

    /// Edits a global command.
    ///
    /// Updates will be available in all guilds after 1 hour.
    ///
    /// Refer to Discord's [docs] for field information.
    ///
    /// [docs]: https://discord.com/developers/docs/interactions/slash-commands#edit-global-application-command
    #[cfg(feature = "unstable_discord_api")]
    #[cfg_attr(docsrs, doc(cfg(feature = "unstable_discord_api")))]
    pub async fn edit_global_application_command(
        &self,
        command_id: u64,
        map: &Value,
    ) -> Result<ApplicationCommand> {
        self.fire(Request {
            body: Some(map.to_string().as_bytes()),
            multipart: None,
            headers: None,
            route: RouteInfo::EditGlobalApplicationCommand {
                application_id: self.application_id,
                command_id,
            },
        })
        .await
    }

    /// Changes guild information.
    pub async fn edit_guild(
        &self,
        guild_id: u64,
        map: &JsonMap,
        audit_log_reason: Option<&str>,
    ) -> Result<PartialGuild> {
        let body = to_vec(map)?;

        self.fire(Request {
            body: Some(&body),
<<<<<<< HEAD
            headers: audit_log_reason.map(reason_into_header),
=======
            multipart: None,
            headers: None,
>>>>>>> 29b016ff
            route: RouteInfo::EditGuild {
                guild_id,
            },
        })
        .await
    }

    /// Edits a guild command.
    ///
    /// Updates for guild commands will be available immediately.
    ///
    /// Refer to Discord's [docs] for field information.
    ///
    /// [docs]: https://discord.com/developers/docs/interactions/slash-commands#edit-guild-application-command
    #[cfg(feature = "unstable_discord_api")]
    #[cfg_attr(docsrs, doc(cfg(feature = "unstable_discord_api")))]
    pub async fn edit_guild_application_command(
        &self,
        guild_id: u64,
        command_id: u64,
        map: &Value,
    ) -> Result<ApplicationCommand> {
        self.fire(Request {
            body: Some(map.to_string().as_bytes()),
            multipart: None,
            headers: None,
            route: RouteInfo::EditGuildApplicationCommand {
                application_id: self.application_id,
                guild_id,
                command_id,
            },
        })
        .await
    }

    /// Edits a guild command permissions.
    ///
    /// Updates for guild commands will be available immediately.
    ///
    /// Refer to Discord's [documentation] for field information.
    ///
    /// [documentation]: https://discord.com/developers/docs/interactions/slash-commands#edit-guild-application-command
    #[cfg(feature = "unstable_discord_api")]
    #[cfg_attr(docsrs, doc(cfg(feature = "unstable_discord_api")))]
    pub async fn edit_guild_application_command_permissions(
        &self,
        guild_id: u64,
        command_id: u64,
        map: &Value,
    ) -> Result<ApplicationCommandPermission> {
        self.fire(Request {
            body: Some(map.to_string().as_bytes()),
            multipart: None,
            headers: None,
            route: RouteInfo::EditGuildApplicationCommandPermission {
                application_id: self.application_id,
                guild_id,
                command_id,
            },
        })
        .await
    }

    /// Edits a guild commands permissions.
    ///
    /// Updates for guild commands will be available immediately.
    ///
    /// Refer to Discord's [documentation] for field information.
    ///
    /// [documentation]: https://discord.com/developers/docs/interactions/slash-commands#edit-guild-application-command
    #[cfg(feature = "unstable_discord_api")]
    #[cfg_attr(docsrs, doc(cfg(feature = "unstable_discord_api")))]
    pub async fn edit_guild_application_commands_permissions(
        &self,
        guild_id: u64,
        map: &Value,
    ) -> Result<Vec<ApplicationCommandPermission>> {
        self.fire(Request {
            body: Some(map.to_string().as_bytes()),
            multipart: None,
            headers: None,
            route: RouteInfo::EditGuildApplicationCommandsPermissions {
                application_id: self.application_id,
                guild_id,
            },
        })
        .await
    }

    /// Edits the positions of a guild's channels.
    pub async fn edit_guild_channel_positions(&self, guild_id: u64, value: &Value) -> Result<()> {
        let body = to_vec(value)?;

        self.wind(204, Request {
            body: Some(&body),
            multipart: None,
            headers: None,
            route: RouteInfo::EditGuildChannels {
                guild_id,
            },
        })
        .await
    }

    /// Edits a [`Guild`]'s widget.
    pub async fn edit_guild_widget(&self, guild_id: u64, map: &Value) -> Result<GuildWidget> {
        let body = to_vec(map)?;

        self.fire(Request {
            body: Some(&body),
            multipart: None,
            headers: None,
            route: RouteInfo::EditGuildWidget {
                guild_id,
            },
        })
        .await
    }

    /// Edits a guild welcome screen.
    pub async fn edit_guild_welcome_screen(
        &self,
        guild_id: u64,
        map: &Value,
    ) -> Result<GuildWelcomeScreen> {
        let body = to_vec(map)?;

        self.fire(Request {
            body: Some(&body),
            multipart: None,
            headers: None,
            route: RouteInfo::EditGuildWelcomeScreen {
                guild_id,
            },
        })
        .await
    }

    /// Does specific actions to a member.
    pub async fn edit_member(
        &self,
        guild_id: u64,
        user_id: u64,
        map: &JsonMap,
        audit_log_reason: Option<&str>,
    ) -> Result<Member> {
        let body = to_vec(map)?;

        let mut value = self
            .request(Request {
                body: Some(&body),
<<<<<<< HEAD
                headers: audit_log_reason.map(reason_into_header),
=======
                multipart: None,
                headers: None,
>>>>>>> 29b016ff
                route: RouteInfo::EditMember {
                    guild_id,
                    user_id,
                },
            })
            .await?
            .json::<Value>()
            .await?;

        if let Some(map) = value.as_object_mut() {
            map.insert("guild_id".to_string(), from_number(guild_id));
        }

        from_value::<Member>(value).map_err(From::from)
    }

    /// Edits a message by Id.
    ///
    /// **Note**: Only the author of a message can modify it.
    pub async fn edit_message(
        &self,
        channel_id: u64,
        message_id: u64,
        map: &Value,
    ) -> Result<Message> {
        let body = to_vec(map)?;

        self.fire(Request {
            body: Some(&body),
            multipart: None,
            headers: None,
            route: RouteInfo::EditMessage {
                channel_id,
                message_id,
            },
        })
        .await
    }

    /// Edits a message and its attachments by Id.
    ///
    /// **Note**: Only the author of a message can modify it.
    pub async fn edit_message_and_attachments(
        &self,
        channel_id: u64,
        message_id: u64,
        map: &Value,
        new_attachments: impl IntoIterator<Item = AttachmentType<'_>>,
    ) -> Result<Message> {
        self.fire(Request {
            body: None,
            multipart: Some(Multipart {
                files: new_attachments.into_iter().map(Into::into).collect(),
                payload_json: map.clone(),
            }),
            headers: None,
            route: RouteInfo::EditMessage {
                channel_id,
                message_id,
            },
        })
        .await
    }

    /// Crossposts a message by Id.
    ///
    /// **Note**: Only available on announcements channels.
    pub async fn crosspost_message(&self, channel_id: u64, message_id: u64) -> Result<Message> {
        self.fire(Request {
            body: None,
            multipart: None,
            headers: None,
            route: RouteInfo::CrosspostMessage {
                channel_id,
                message_id,
            },
        })
        .await
    }

    /// Edits the current user's nickname for the provided [`Guild`] via its Id.
    ///
    /// Pass [`None`] to reset the nickname.
    pub async fn edit_nickname(&self, guild_id: u64, new_nickname: Option<&str>) -> Result<()> {
        let map = json!({ "nick": new_nickname });
        let body = to_vec(&map)?;

        self.wind(200, Request {
            body: Some(&body),
            multipart: None,
            headers: None,
            route: RouteInfo::EditNickname {
                guild_id,
            },
        })
        .await
    }

    /// Gets the initial interaction response.
    #[cfg(feature = "unstable_discord_api")]
    #[cfg_attr(docsrs, doc(cfg(feature = "unstable_discord_api")))]
    pub async fn get_original_interaction_response(
        &self,
        interaction_token: &str,
    ) -> Result<Message> {
        self.fire(Request {
            body: None,
            multipart: None,
            headers: None,
            route: RouteInfo::GetOriginalInteractionResponse {
                application_id: self.application_id,
                interaction_token,
            },
        })
        .await
    }

    /// Edits the initial interaction response.
    ///
    /// Refer to Discord's [docs] for Edit Webhook Message for field information.
    ///
    /// [docs]: https://discord.com/developers/docs/resources/webhook#edit-webhook-message
    #[cfg(feature = "unstable_discord_api")]
    #[cfg_attr(docsrs, doc(cfg(feature = "unstable_discord_api")))]
    pub async fn edit_original_interaction_response(
        &self,
        interaction_token: &str,
        map: &Value,
    ) -> Result<Message> {
        self.fire(Request {
            body: Some(map.to_string().as_bytes()),
            multipart: None,
            headers: None,
            route: RouteInfo::EditOriginalInteractionResponse {
                application_id: self.application_id,
                interaction_token,
            },
        })
        .await
    }

    /// Edits the current user's profile settings.
    pub async fn edit_profile(&self, map: &JsonMap) -> Result<CurrentUser> {
        let body = to_vec(map)?;

        let request = self
            .request(Request {
                body: Some(&body),
                multipart: None,
                headers: None,
                route: RouteInfo::EditProfile,
            })
            .await?;

        Ok(request.json::<CurrentUser>().await?)
    }

    /// Changes a role in a guild.
    pub async fn edit_role(
        &self,
        guild_id: u64,
        role_id: u64,
        map: &JsonMap,
        audit_log_reason: Option<&str>,
    ) -> Result<Role> {
        let body = to_vec(&map)?;
        let mut value = self
            .request(Request {
                body: Some(&body),
<<<<<<< HEAD
                headers: audit_log_reason.map(reason_into_header),
=======
                multipart: None,
                headers: None,
>>>>>>> 29b016ff
                route: RouteInfo::EditRole {
                    guild_id,
                    role_id,
                },
            })
            .await?
            .json::<Value>()
            .await?;

        if let Some(map) = value.as_object_mut() {
            map.insert("guild_id".to_string(), from_number(guild_id));
        }

        from_value(value).map_err(From::from)
    }

    /// Changes the position of a role in a guild.
    pub async fn edit_role_position(
        &self,
        guild_id: u64,
        role_id: u64,
        position: u64,
        audit_log_reason: Option<&str>,
    ) -> Result<Vec<Role>> {
        let body = to_vec(&json!([{
            "id": role_id,
            "position": position,
        }]))?;

        let mut value = self
            .request(Request {
                body: Some(&body),
<<<<<<< HEAD
                headers: audit_log_reason.map(reason_into_header),
=======
                multipart: None,
                headers: None,
>>>>>>> 29b016ff
                route: RouteInfo::EditRolePosition {
                    guild_id,
                },
            })
            .await?
            .json::<Value>()
            .await?;

        if let Some(array) = value.as_array_mut() {
            for role in array {
                if let Some(map) = role.as_object_mut() {
                    map.insert("guild_id".to_string(), from_number(guild_id));
                }
            }
        }

        from_value(value).map_err(From::from)
    }

    /// Changes another user's voice state in a stage channel.
    ///
    /// The Value is a map with values of:
    ///
    /// - **channel_id**: ID of the channel the user is currently in
    ///   (**required**)
    /// - **supress**: Bool which toggles user's suppressed state. Setting this
    ///   to `false` will invite the user to speak.
    ///
    /// # Example
    ///
    /// Suppress a user
    ///
    /// ```rust,no_run
    /// use serenity::{
    ///     http::Http,
    ///     json::{json, prelude::*},
    /// };
    ///
    /// # async fn run() -> Result<(), Box<dyn std::error::Error>> {
    /// #     let http = Http::default();
    /// let guild_id = 187450744427773963;
    /// let user_id = 150443906511667200;
    /// let value = json!({
    ///     "channel_id": "826929611849334784",
    ///     "suppress": true,
    /// });
    ///
    /// let map = value.as_object().unwrap();
    ///
    /// // Edit state for another user
    /// http.edit_voice_state(guild_id, user_id, &map).await?;
    /// #     Ok(())
    /// # }
    /// ```
    pub async fn edit_voice_state(&self, guild_id: u64, user_id: u64, map: &JsonMap) -> Result<()> {
        let body = to_vec(map)?;

        self.wind(204, Request {
            body: Some(&body),
            multipart: None,
            headers: None,
            route: RouteInfo::EditVoiceState {
                guild_id,
                user_id,
            },
        })
        .await
    }

    /// Changes the current user's voice state in a stage channel.
    ///
    /// The Value is a map with values of:
    ///
    /// - **channel_id**: ID of the channel the user is currently in
    ///   (**required**)
    /// - **supress**: Bool which toggles user's suppressed state. Setting this
    ///   to `false` will invite the user to speak.
    /// - **request_to_speak_timestamp**: ISO8601 timestamp to set the user's
    ///   request to speak. This can be any present or future time.
    ///
    /// # Example
    ///
    /// Unsuppress the current bot user
    ///
    /// ```rust,no_run
    /// use serenity::{
    ///     http::Http,
    ///     json::{json, prelude::*},
    /// };
    ///
    /// # async fn run() -> Result<(), Box<dyn std::error::Error>> {
    /// #     let http = Http::default();
    /// let guild_id = 187450744427773963;
    /// let value = json!({
    ///     "channel_id": "826929611849334784",
    ///     "suppress": false,
    ///     "request_to_speak_timestamp": "2021-03-31T18:45:31.297561+00:00"
    /// });
    ///
    /// let map = value.as_object().unwrap();
    ///
    /// // Edit state for current user
    /// http.edit_voice_state_me(guild_id, &map).await?;
    /// #     Ok(())
    /// # }
    /// ```
    pub async fn edit_voice_state_me(&self, guild_id: u64, map: &JsonMap) -> Result<()> {
        let body = to_vec(map)?;

        self.wind(204, Request {
            body: Some(&body),
            multipart: None,
            headers: None,
            route: RouteInfo::EditVoiceStateMe {
                guild_id,
            },
        })
        .await
    }

    /// Edits a the webhook with the given data.
    ///
    /// The Value is a map with optional values of:
    ///
    /// - **avatar**: base64-encoded 128x128 image for the webhook's default avatar
    ///   (_optional_);
    /// - **name**: the name of the webhook, limited to between 2 and 100 characters
    ///   long.
    ///
    /// Note that, unlike with [`Self::create_webhook`], _all_ values are optional.
    ///
    /// This method requires authentication, whereas [`Self::edit_webhook_with_token`]
    /// does not.
    ///
    /// # Examples
    ///
    /// Edit the image of a webhook given its Id and unique token:
    ///
    /// ```rust,no_run
    /// use serenity::json::json;
    /// use serenity::http::Http;
    ///
    /// # async fn run() -> Result<(), Box<dyn std::error::Error>> {
    /// #     let http = Http::default();
    /// let id = 245037420704169985;
    /// let image = serenity::utils::read_image("./webhook_img.png")?;
    /// let map = json!({
    ///     "avatar": image,
    /// });
    ///
    /// let edited = http.edit_webhook(id, &map, None).await?;
    /// #     Ok(())
    /// # }
    /// ```
    pub async fn edit_webhook(
        &self,
        webhook_id: u64,
        map: &Value,
        audit_log_reason: Option<&str>,
    ) -> Result<Webhook> {
        self.fire(Request {
            body: Some(map.to_string().as_bytes()),
<<<<<<< HEAD
            headers: audit_log_reason.map(reason_into_header),
=======
            multipart: None,
            headers: None,
>>>>>>> 29b016ff
            route: RouteInfo::EditWebhook {
                webhook_id,
            },
        })
        .await
    }

    /// Edits the webhook with the given data.
    ///
    /// Refer to the documentation for [`Self::edit_webhook`] for more information.
    ///
    /// This method does _not_ require authentication.
    ///
    /// # Examples
    ///
    /// Edit the name of a webhook given its Id and unique token:
    ///
    /// ```rust,no_run
    /// use serenity::json::prelude::*;
    /// use serenity::http::Http;
    ///
    ///
    /// # async fn run() -> Result<(), Box<dyn std::error::Error>> {
    /// #     let http = Http::default();
    /// let id = 245037420704169985;
    /// let token = "ig5AO-wdVWpCBtUUMxmgsWryqgsW3DChbKYOINftJ4DCrUbnkedoYZD0VOH1QLr-S3sV";
    /// let value = json!({"name": "new name"});
    /// let map = value.as_object().unwrap();
    ///
    /// let edited = http.edit_webhook_with_token(id, token, map).await?;
    /// #     Ok(())
    /// # }
    /// ```
    pub async fn edit_webhook_with_token(
        &self,
        webhook_id: u64,
        token: &str,
        map: &JsonMap,
    ) -> Result<Webhook> {
        let body = to_vec(map)?;

        self.fire(Request {
            body: Some(&body),
            multipart: None,
            headers: None,
            route: RouteInfo::EditWebhookWithToken {
                token,
                webhook_id,
            },
        })
        .await
    }

    /// Executes a webhook, posting a [`Message`] in the webhook's associated
    /// [`Channel`].
    ///
    /// This method does _not_ require authentication.
    ///
    /// Pass `true` to `wait` to wait for server confirmation of the message sending
    /// before receiving a response. From the [Discord docs]:
    ///
    /// > waits for server confirmation of message send before response, and returns
    /// > the created message body (defaults to false; when false a message that is
    /// > not saved does not return an error)
    ///
    /// The map can _optionally_ contain the following data:
    ///
    /// - `avatar_url`: Override the default avatar of the webhook with a URL.
    /// - `tts`: Whether this is a text-to-speech message (defaults to `false`).
    /// - `username`: Override the default username of the webhook.
    ///
    /// Additionally, _at least one_ of the following must be given:
    ///
    /// - `content`: The content of the message.
    /// - `embeds`: An array of rich embeds.
    ///
    /// **Note**: For embed objects, all fields are registered by Discord except for
    /// `height`, `provider`, `proxy_url`, `type` (it will always be `rich`),
    /// `video`, and `width`. The rest will be determined by Discord.
    ///
    /// # Examples
    ///
    /// Sending a webhook with message content of `test`:
    ///
    /// ```rust,no_run
    /// use serenity::json::prelude::*;
    /// use serenity::http::Http;
    ///
    /// # async fn run() -> Result<(), Box<dyn std::error::Error>> {
    /// #     let http = Http::default();
    /// let id = 245037420704169985;
    /// let token = "ig5AO-wdVWpCBtUUMxmgsWryqgsW3DChbKYOINftJ4DCrUbnkedoYZD0VOH1QLr-S3sV";
    /// let value = json!({"content": "test"});
    /// let map = value.as_object().unwrap();
    ///
    /// let message = http.execute_webhook(id, token, true, map).await?;
    /// #     Ok(())
    /// # }
    /// ```
    ///
    /// [Discord docs]: https://discord.com/developers/docs/resources/webhook#querystring-params
    pub async fn execute_webhook(
        &self,
        webhook_id: u64,
        token: &str,
        wait: bool,
        map: &JsonMap,
    ) -> Result<Option<Message>> {
        let body = to_vec(map)?;

        let mut headers = Headers::new();
        headers.insert(CONTENT_TYPE, HeaderValue::from_static(&"application/json"));

        let response = self
            .request(Request {
                body: Some(&body),
                multipart: None,
                headers: Some(headers),
                route: RouteInfo::ExecuteWebhook {
                    token,
                    wait,
                    webhook_id,
                },
            })
            .await?;

        if response.status() == StatusCode::NO_CONTENT {
            return Ok(None);
        }

        response.json::<Message>().await.map(Some).map_err(From::from)
    }

    /// Send file(s) over a webhook.
    ///
    /// # Errors
    ///
    /// Returns an
    /// [`HttpError::UnsuccessfulRequest(ErrorResponse)`][`HttpError::UnsuccessfulRequest`]
    /// if the files are too large to send.
    pub async fn execute_webhook_with_files<'a, T, It: IntoIterator<Item = T>>(
        &self,
        webhook_id: u64,
        token: &str,
        wait: bool,
        files: It,
        map: JsonMap,
    ) -> Result<Option<Message>>
    where
        T: Into<AttachmentType<'a>>,
    {
        self.fire(Request {
            body: None,
            multipart: Some(Multipart {
                files: files.into_iter().map(Into::into).collect(),
                payload_json: to_value(map)?,
            }),
            headers: None,
            route: RouteInfo::ExecuteWebhook {
                token,
                wait,
                webhook_id,
            },
        })
        .await
    }

    /// Edits a webhook's message by Id.
    pub async fn edit_webhook_message(
        &self,
        webhook_id: u64,
        token: &str,
        message_id: u64,
        map: &JsonMap,
    ) -> Result<Message> {
        let body = to_vec(map)?;

        self.fire(Request {
            body: Some(&body),
            multipart: None,
            headers: None,
            route: RouteInfo::EditWebhookMessage {
                token,
                webhook_id,
                message_id,
            },
        })
        .await
    }

    /// Deletes a webhook's messsage by Id.
    pub async fn delete_webhook_message(
        &self,
        webhook_id: u64,
        token: &str,
        message_id: u64,
    ) -> Result<()> {
        self.wind(204, Request {
            body: None,
            multipart: None,
            headers: None,
            route: RouteInfo::DeleteWebhookMessage {
                token,
                webhook_id,
                message_id,
            },
        })
        .await
    }

    /// Gets the active maintenances from Discord's Status API.
    ///
    /// Does not require authentication.
    pub async fn get_active_maintenances(&self) -> Result<Vec<Maintenance>> {
        let response = self
            .request(Request {
                body: None,
                multipart: None,
                headers: None,
                route: RouteInfo::GetActiveMaintenance,
            })
            .await?;

        let mut map: BTreeMap<String, Value> = response.json::<BTreeMap<String, Value>>().await?;

        match map.remove("scheduled_maintenances") {
            Some(v) => from_value::<Vec<Maintenance>>(v).map_err(From::from),
            None => Ok(vec![]),
        }
    }

    /// Gets all the users that are banned in specific guild.
    pub async fn get_bans(&self, guild_id: u64) -> Result<Vec<Ban>> {
        self.fire(Request {
            body: None,
            multipart: None,
            headers: None,
            route: RouteInfo::GetBans {
                guild_id,
            },
        })
        .await
    }

    /// Gets all audit logs in a specific guild.
    pub async fn get_audit_logs(
        &self,
        guild_id: u64,
        action_type: Option<u8>,
        user_id: Option<u64>,
        before: Option<u64>,
        limit: Option<u8>,
    ) -> Result<AuditLogs> {
        self.fire(Request {
            body: None,
            multipart: None,
            headers: None,
            route: RouteInfo::GetAuditLogs {
                action_type,
                before,
                guild_id,
                limit,
                user_id,
            },
        })
        .await
    }

    /// Gets current bot gateway.
    pub async fn get_bot_gateway(&self) -> Result<BotGateway> {
        self.fire(Request {
            body: None,
            multipart: None,
            headers: None,
            route: RouteInfo::GetBotGateway,
        })
        .await
    }

    /// Gets all invites for a channel.
    pub async fn get_channel_invites(&self, channel_id: u64) -> Result<Vec<RichInvite>> {
        self.fire(Request {
            body: None,
            multipart: None,
            headers: None,
            route: RouteInfo::GetChannelInvites {
                channel_id,
            },
        })
        .await
    }

    /// Retrieves the webhooks for the given [channel][`GuildChannel`]'s Id.
    ///
    /// This method requires authentication.
    ///
    /// # Examples
    ///
    /// Retrieve all of the webhooks owned by a channel:
    ///
    /// ```rust,no_run
    /// # use serenity::http::Http;
    /// #
    /// # async fn run() -> Result<(), Box<dyn std::error::Error>> {
    /// # let http = Http::default();
    /// let channel_id = 81384788765712384;
    ///
    /// let webhooks = http.get_channel_webhooks(channel_id).await?;
    /// #     Ok(())
    /// # }
    /// ```
    pub async fn get_channel_webhooks(&self, channel_id: u64) -> Result<Vec<Webhook>> {
        self.fire(Request {
            body: None,
            multipart: None,
            headers: None,
            route: RouteInfo::GetChannelWebhooks {
                channel_id,
            },
        })
        .await
    }

    /// Gets channel information.
    pub async fn get_channel(&self, channel_id: u64) -> Result<Channel> {
        self.fire(Request {
            body: None,
            multipart: None,
            headers: None,
            route: RouteInfo::GetChannel {
                channel_id,
            },
        })
        .await
    }

    /// Gets all channels in a guild.
    pub async fn get_channels(&self, guild_id: u64) -> Result<Vec<GuildChannel>> {
        self.fire(Request {
            body: None,
            multipart: None,
            headers: None,
            route: RouteInfo::GetChannels {
                guild_id,
            },
        })
        .await
    }

    /// Gets information about the current application.
    ///
    /// **Note**: Only applications may use this endpoint.
    pub async fn get_current_application_info(&self) -> Result<CurrentApplicationInfo> {
        self.fire(Request {
            body: None,
            multipart: None,
            headers: None,
            route: RouteInfo::GetCurrentApplicationInfo,
        })
        .await
    }

    /// Gets information about the user we're connected with.
    pub async fn get_current_user(&self) -> Result<CurrentUser> {
        self.fire(Request {
            body: None,
            multipart: None,
            headers: None,
            route: RouteInfo::GetCurrentUser,
        })
        .await
    }

    /// Gets all emojis of a guild.
    pub async fn get_emojis(&self, guild_id: u64) -> Result<Vec<Emoji>> {
        self.fire(Request {
            body: None,
            multipart: None,
            headers: None,
            route: RouteInfo::GetEmojis {
                guild_id,
            },
        })
        .await
    }

    /// Gets information about an emoji in a guild.
    pub async fn get_emoji(&self, guild_id: u64, emoji_id: u64) -> Result<Emoji> {
        self.fire(Request {
            body: None,
            multipart: None,
            headers: None,
            route: RouteInfo::GetEmoji {
                guild_id,
                emoji_id,
            },
        })
        .await
    }

    /// Gets current gateway.
    pub async fn get_gateway(&self) -> Result<Gateway> {
        self.fire(Request {
            body: None,
            multipart: None,
            headers: None,
            route: RouteInfo::GetGateway,
        })
        .await
    }

    /// Fetches all of the global commands for your application.
    #[cfg(feature = "unstable_discord_api")]
    #[cfg_attr(docsrs, doc(cfg(feature = "unstable_discord_api")))]
    pub async fn get_global_application_commands(&self) -> Result<Vec<ApplicationCommand>> {
        self.fire(Request {
            body: None,
            multipart: None,
            headers: None,
            route: RouteInfo::GetGlobalApplicationCommands {
                application_id: self.application_id,
            },
        })
        .await
    }

    /// Fetches a global commands for your application by its Id.
    #[cfg(feature = "unstable_discord_api")]
    #[cfg_attr(docsrs, doc(cfg(feature = "unstable_discord_api")))]
    pub async fn get_global_application_command(
        &self,
        command_id: u64,
    ) -> Result<ApplicationCommand> {
        self.fire(Request {
            body: None,
            multipart: None,
            headers: None,
            route: RouteInfo::GetGlobalApplicationCommand {
                application_id: self.application_id,
                command_id,
            },
        })
        .await
    }

    /// Gets guild information.
    pub async fn get_guild(&self, guild_id: u64) -> Result<PartialGuild> {
        self.fire(Request {
            body: None,
            multipart: None,
            headers: None,
            route: RouteInfo::GetGuild {
                guild_id,
            },
        })
        .await
    }

    /// Gets guild information with counts.
    pub async fn get_guild_with_counts(&self, guild_id: u64) -> Result<PartialGuild> {
        self.fire(Request {
            body: None,
            multipart: None,
            headers: None,
            route: RouteInfo::GetGuildWithCounts {
                guild_id,
            },
        })
        .await
    }

    /// Fetches all of the guild commands for your application for a specific guild.
    #[cfg(feature = "unstable_discord_api")]
    #[cfg_attr(docsrs, doc(cfg(feature = "unstable_discord_api")))]
    pub async fn get_guild_application_commands(
        &self,
        guild_id: u64,
    ) -> Result<Vec<ApplicationCommand>> {
        self.fire(Request {
            body: None,
            multipart: None,
            headers: None,
            route: RouteInfo::GetGuildApplicationCommands {
                application_id: self.application_id,
                guild_id,
            },
        })
        .await
    }

    /// Fetches a guild command by its Id.
    #[cfg(feature = "unstable_discord_api")]
    #[cfg_attr(docsrs, doc(cfg(feature = "unstable_discord_api")))]
    pub async fn get_guild_application_command(
        &self,
        guild_id: u64,
        command_id: u64,
    ) -> Result<ApplicationCommand> {
        self.fire(Request {
            body: None,
            multipart: None,
            headers: None,
            route: RouteInfo::GetGuildApplicationCommand {
                application_id: self.application_id,
                guild_id,
                command_id,
            },
        })
        .await
    }

    /// Fetches all of the guild commands permissions for your application for a specific guild.
    #[cfg(feature = "unstable_discord_api")]
    #[cfg_attr(docsrs, doc(cfg(feature = "unstable_discord_api")))]
    pub async fn get_guild_application_commands_permissions(
        &self,
        guild_id: u64,
    ) -> Result<Vec<ApplicationCommandPermission>> {
        self.fire(Request {
            body: None,
            multipart: None,
            headers: None,
            route: RouteInfo::GetGuildApplicationCommandsPermissions {
                application_id: self.application_id,
                guild_id,
            },
        })
        .await
    }

    /// Gives the guild command permission for your application for a specific guild.
    #[cfg(feature = "unstable_discord_api")]
    #[cfg_attr(docsrs, doc(cfg(feature = "unstable_discord_api")))]
    pub async fn get_guild_application_command_permissions(
        &self,
        guild_id: u64,
        command_id: u64,
    ) -> Result<ApplicationCommandPermission> {
        self.fire(Request {
            body: None,
            multipart: None,
            headers: None,
            route: RouteInfo::GetGuildApplicationCommandPermissions {
                application_id: self.application_id,
                guild_id,
                command_id,
            },
        })
        .await
    }

    /// Gets a guild embed information.
    #[deprecated(note = "get_guild_embed was renamed to get_guild_widget")]
    #[allow(deprecated)]
    pub async fn get_guild_embed(&self, guild_id: u64) -> Result<GuildEmbed> {
        self.fire(Request {
            body: None,
            multipart: None,
            headers: None,
            route: RouteInfo::GetGuildWidget {
                guild_id,
            },
        })
        .await
    }

    /// Gets a guild widget information.
    pub async fn get_guild_widget(&self, guild_id: u64) -> Result<GuildWidget> {
        self.fire(Request {
            body: None,
            multipart: None,
            headers: None,
            route: RouteInfo::GetGuildWidget {
                guild_id,
            },
        })
        .await
    }

    /// Gets a guild preview.
    pub async fn get_guild_preview(&self, guild_id: u64) -> Result<GuildPreview> {
        self.fire(Request {
            body: None,
            multipart: None,
            headers: None,
            route: RouteInfo::GetGuildPreview {
                guild_id,
            },
        })
        .await
    }

    /// Gets a guild welcome screen information.
    pub async fn get_guild_welcome_screen(&self, guild_id: u64) -> Result<GuildWelcomeScreen> {
        self.fire(Request {
            body: None,
            multipart: None,
            headers: None,
            route: RouteInfo::GetGuildWelcomeScreen {
                guild_id,
            },
        })
        .await
    }

    /// Gets integrations that a guild has.
    pub async fn get_guild_integrations(&self, guild_id: u64) -> Result<Vec<Integration>> {
        self.fire(Request {
            body: None,
            multipart: None,
            headers: None,
            route: RouteInfo::GetGuildIntegrations {
                guild_id,
            },
        })
        .await
    }

    /// Gets all invites to a guild.
    pub async fn get_guild_invites(&self, guild_id: u64) -> Result<Vec<RichInvite>> {
        self.fire(Request {
            body: None,
            multipart: None,
            headers: None,
            route: RouteInfo::GetGuildInvites {
                guild_id,
            },
        })
        .await
    }

    /// Gets a guild's vanity URL if it has one.
    pub async fn get_guild_vanity_url(&self, guild_id: u64) -> Result<String> {
        #[derive(Deserialize)]
        struct GuildVanityUrl {
            code: String,
        }

        self.request(Request {
            body: None,
            multipart: None,
            headers: None,
            route: RouteInfo::GetGuildVanityUrl {
                guild_id,
            },
        })
        .await?
        .json::<GuildVanityUrl>()
        .await
        .map(|x| x.code)
        .map_err(From::from)
    }

    /// Gets the members of a guild. Optionally pass a `limit` and the Id of the
    /// user to offset the result by.
    pub async fn get_guild_members(
        &self,
        guild_id: u64,
        limit: Option<u64>,
        after: Option<u64>,
    ) -> Result<Vec<Member>> {
        if let Some(l) = limit {
            if !(1..=constants::MEMBER_FETCH_LIMIT).contains(&l) {
                return Err(Error::NotInRange("limit", l, 1, constants::MEMBER_FETCH_LIMIT));
            }
        }

        let mut value = self
            .request(Request {
                body: None,
                multipart: None,
                headers: None,
                route: RouteInfo::GetGuildMembers {
                    after,
                    guild_id,
                    limit,
                },
            })
            .await?
            .json::<Value>()
            .await?;

        if let Some(values) = value.as_array_mut() {
            let num = from_number(guild_id);

            for value in values {
                if let Some(element) = value.as_object_mut() {
                    element.insert("guild_id".to_string(), num.clone());
                }
            }
        }

        from_value::<Vec<Member>>(value).map_err(From::from)
    }

    /// Gets the amount of users that can be pruned.
    pub async fn get_guild_prune_count(&self, guild_id: u64, map: &Value) -> Result<GuildPrune> {
        // Note for 0.6.x: turn this into a function parameter.
        #[derive(Deserialize)]
        struct GetGuildPruneCountRequest {
            days: u64,
        }

        let req = from_value::<GetGuildPruneCountRequest>(map.clone())?;

        self.fire(Request {
            body: None,
            multipart: None,
            headers: None,
            route: RouteInfo::GetGuildPruneCount {
                days: req.days,
                guild_id,
            },
        })
        .await
    }

    /// Gets regions that a guild can use. If a guild has the `VIP_REGIONS` feature
    /// enabled, then additional VIP-only regions are returned.
    pub async fn get_guild_regions(&self, guild_id: u64) -> Result<Vec<VoiceRegion>> {
        self.fire(Request {
            body: None,
            multipart: None,
            headers: None,
            route: RouteInfo::GetGuildRegions {
                guild_id,
            },
        })
        .await
    }

    /// Retrieves a list of roles in a [`Guild`].
    pub async fn get_guild_roles(&self, guild_id: u64) -> Result<Vec<Role>> {
        let mut value = self
            .request(Request {
                body: None,
                multipart: None,
                headers: None,
                route: RouteInfo::GetGuildRoles {
                    guild_id,
                },
            })
            .await?
            .json::<Value>()
            .await?;

        if let Some(array) = value.as_array_mut() {
            for role in array {
                if let Some(map) = role.as_object_mut() {
                    map.insert("guild_id".to_string(), from_number(guild_id));
                }
            }
        }

        from_value(value).map_err(From::from)
    }

    /// Retrieves the webhooks for the given [guild][`Guild`]'s Id.
    ///
    /// This method requires authentication.
    ///
    /// # Examples
    ///
    /// Retrieve all of the webhooks owned by a guild:
    ///
    /// ```rust,no_run
    /// # use serenity::http::Http;
    /// #
    /// # async fn run() -> Result<(), Box<dyn std::error::Error>> {
    /// #     let http = Http::default();
    /// let guild_id = 81384788765712384;
    ///
    /// let webhooks = http.get_guild_webhooks(guild_id).await?;
    /// #     Ok(())
    /// # }
    /// ```
    pub async fn get_guild_webhooks(&self, guild_id: u64) -> Result<Vec<Webhook>> {
        self.fire(Request {
            body: None,
            multipart: None,
            headers: None,
            route: RouteInfo::GetGuildWebhooks {
                guild_id,
            },
        })
        .await
    }

    /// Gets a paginated list of the current user's guilds.
    ///
    /// The `limit` has a maximum value of 100.
    ///
    /// [Discord's documentation][docs]
    ///
    /// # Examples
    ///
    /// Get the first 10 guilds after a certain guild's Id:
    ///
    /// ```rust,no_run
    /// # use serenity::http::Http;
    /// #
    /// # async fn run() -> Result<(), Box<dyn std::error::Error>> {
    /// #     let http = Http::default();
    /// use serenity::{http::GuildPagination, model::id::GuildId};
    ///
    /// let guild_id = GuildId(81384788765712384);
    ///
    /// let guilds = http.get_guilds(Some(&GuildPagination::After(guild_id)), Some(10)).await?;
    /// #     Ok(())
    /// # }
    /// ```
    ///
    /// [docs]: https://discord.com/developers/docs/resources/user#get-current-user-guilds
    pub async fn get_guilds(
        &self,
        target: Option<&GuildPagination>,
        limit: Option<u64>,
    ) -> Result<Vec<GuildInfo>> {
        let (after, before) = match target {
            None => (None, None),
            Some(gp) => match gp {
                GuildPagination::After(id) => (Some(id.0), None),
                GuildPagination::Before(id) => (None, Some(id.0)),
            },
        };

        self.fire(Request {
            body: None,
            multipart: None,
            headers: None,
            route: RouteInfo::GetGuilds {
                after,
                before,
                limit,
            },
        })
        .await
    }

    /// Gets information about a specific invite.
    pub async fn get_invite(&self, mut code: &str, stats: bool) -> Result<Invite> {
        #[cfg(feature = "utils")]
        {
            code = crate::utils::parse_invite(code);
        }

        self.fire(Request {
            body: None,
            multipart: None,
            headers: None,
            route: RouteInfo::GetInvite {
                code,
                stats,
            },
        })
        .await
    }

    /// Gets member of a guild.
    pub async fn get_member(&self, guild_id: u64, user_id: u64) -> Result<Member> {
        let mut value = self
            .request(Request {
                body: None,
                multipart: None,
                headers: None,
                route: RouteInfo::GetMember {
                    guild_id,
                    user_id,
                },
            })
            .await?
            .json::<Value>()
            .await?;

        if let Some(map) = value.as_object_mut() {
            map.insert("guild_id".to_string(), from_number(guild_id));
        }

        from_value::<Member>(value).map_err(From::from)
    }

    /// Gets a message by an Id, bots only.
    pub async fn get_message(&self, channel_id: u64, message_id: u64) -> Result<Message> {
        self.fire(Request {
            body: None,
            multipart: None,
            headers: None,
            route: RouteInfo::GetMessage {
                channel_id,
                message_id,
            },
        })
        .await
    }

    /// Gets X messages from a channel.
    pub async fn get_messages(&self, channel_id: u64, query: &str) -> Result<Vec<Message>> {
        self.fire(Request {
            body: None,
            multipart: None,
            headers: None,
            route: RouteInfo::GetMessages {
                query: query.to_owned(),
                channel_id,
            },
        })
        .await
    }

    /// Gets all pins of a channel.
    pub async fn get_pins(&self, channel_id: u64) -> Result<Vec<Message>> {
        self.fire(Request {
            body: None,
            multipart: None,
            headers: None,
            route: RouteInfo::GetPins {
                channel_id,
            },
        })
        .await
    }

    /// Gets user Ids based on their reaction to a message. This endpoint is dumb.
    pub async fn get_reaction_users(
        &self,
        channel_id: u64,
        message_id: u64,
        reaction_type: &ReactionType,
        limit: u8,
        after: Option<u64>,
    ) -> Result<Vec<User>> {
        let reaction = reaction_type.as_data();

        self.fire(Request {
            body: None,
            multipart: None,
            headers: None,
            route: RouteInfo::GetReactionUsers {
                after,
                channel_id,
                limit,
                message_id,
                reaction,
            },
        })
        .await
    }

    /// Gets the current unresolved incidents from Discord's Status API.
    ///
    /// Does not require authentication.
    pub async fn get_unresolved_incidents(&self) -> Result<Vec<Incident>> {
        let response = self
            .request(Request {
                body: None,
                multipart: None,
                headers: None,
                route: RouteInfo::GetUnresolvedIncidents,
            })
            .await?;

        let mut map = response.json::<BTreeMap<String, Value>>().await?;

        match map.remove("incidents") {
            Some(v) => from_value::<Vec<Incident>>(v).map_err(From::from),
            None => Ok(vec![]),
        }
    }

    /// Gets the upcoming (planned) maintenances from Discord's Status API.
    ///
    /// Does not require authentication.
    pub async fn get_upcoming_maintenances(&self) -> Result<Vec<Maintenance>> {
        let response = self
            .request(Request {
                body: None,
                multipart: None,
                headers: None,
                route: RouteInfo::GetUpcomingMaintenances,
            })
            .await?;

        let mut map = response.json::<BTreeMap<String, Value>>().await?;

        match map.remove("scheduled_maintenances") {
            Some(v) => from_value::<Vec<Maintenance>>(v).map_err(From::from),
            None => Ok(vec![]),
        }
    }

    /// Gets a user by Id.
    pub async fn get_user(&self, user_id: u64) -> Result<User> {
        self.fire(Request {
            body: None,
            multipart: None,
            headers: None,
            route: RouteInfo::GetUser {
                user_id,
            },
        })
        .await
    }

    /// Gets our DM channels.
    pub async fn get_user_dm_channels(&self) -> Result<Vec<PrivateChannel>> {
        self.fire(Request {
            body: None,
            multipart: None,
            headers: None,
            route: RouteInfo::GetUserDmChannels,
        })
        .await
    }

    /// Gets all voice regions.
    pub async fn get_voice_regions(&self) -> Result<Vec<VoiceRegion>> {
        self.fire(Request {
            body: None,
            multipart: None,
            headers: None,
            route: RouteInfo::GetVoiceRegions,
        })
        .await
    }

    /// Retrieves a webhook given its Id.
    ///
    /// This method requires authentication, whereas [`Self::get_webhook_with_token`] does
    /// not.
    ///
    /// # Examples
    ///
    /// Retrieve a webhook by Id:
    ///
    /// ```rust,no_run
    /// # use serenity::http::Http;
    /// #
    /// # async fn run() -> Result<(), Box<dyn std::error::Error>> {
    /// #     let http = Http::default();
    /// let id = 245037420704169985;
    /// let webhook = http.get_webhook(id).await?;
    /// #     Ok(())
    /// # }
    /// ```
    pub async fn get_webhook(&self, webhook_id: u64) -> Result<Webhook> {
        self.fire(Request {
            body: None,
            multipart: None,
            headers: None,
            route: RouteInfo::GetWebhook {
                webhook_id,
            },
        })
        .await
    }

    /// Retrieves a webhook given its Id and unique token.
    ///
    /// This method does _not_ require authentication.
    ///
    /// # Examples
    ///
    /// Retrieve a webhook by Id and its unique token:
    ///
    /// ```rust,no_run
    /// # use serenity::http::Http;
    /// #
    /// # async fn run() -> Result<(), Box<dyn std::error::Error>> {
    /// #     let http = Http::default();
    /// let id = 245037420704169985;
    /// let token = "ig5AO-wdVWpCBtUUMxmgsWryqgsW3DChbKYOINftJ4DCrUbnkedoYZD0VOH1QLr-S3sV";
    ///
    /// let webhook = http.get_webhook_with_token(id, token).await?;
    /// #     Ok(())
    /// # }
    /// ```
    pub async fn get_webhook_with_token(&self, webhook_id: u64, token: &str) -> Result<Webhook> {
        self.fire(Request {
            body: None,
            multipart: None,
            headers: None,
            route: RouteInfo::GetWebhookWithToken {
                token,
                webhook_id,
            },
        })
        .await
    }

    /// Kicks a member from a guild.
    pub async fn kick_member(&self, guild_id: u64, user_id: u64) -> Result<()> {
        self.kick_member_with_reason(guild_id, user_id, "", None).await
    }

    /// Kicks a member from a guild with a provided reason.
    pub async fn kick_member_with_reason(
        &self,
        guild_id: u64,
        user_id: u64,
        reason: &str,
        audit_log_reason: Option<&str>,
    ) -> Result<()> {
        self.wind(204, Request {
            body: None,
<<<<<<< HEAD
            headers: audit_log_reason.map(reason_into_header),
=======
            multipart: None,
            headers: None,
>>>>>>> 29b016ff
            route: RouteInfo::KickMember {
                guild_id,
                user_id,
                reason: &utf8_percent_encode(reason, NON_ALPHANUMERIC).to_string(),
            },
        })
        .await
    }

    /// Leaves a guild.
    pub async fn leave_guild(&self, guild_id: u64) -> Result<()> {
        self.wind(204, Request {
            body: None,
            multipart: None,
            headers: None,
            route: RouteInfo::LeaveGuild {
                guild_id,
            },
        })
        .await
    }

    /// Sends file(s) to a channel.
    ///
    /// # Errors
    ///
    /// Returns an
    /// [`HttpError::UnsuccessfulRequest(ErrorResponse)`][`HttpError::UnsuccessfulRequest`]
    /// if the files are too large to send.
    pub async fn send_files<'a, T, It: IntoIterator<Item = T>>(
        &self,
        channel_id: u64,
        files: It,
        map: JsonMap,
    ) -> Result<Message>
    where
        T: Into<AttachmentType<'a>>,
    {
        self.fire(Request {
            body: None,
            multipart: Some(Multipart {
                files: files.into_iter().map(Into::into).collect(),
                payload_json: to_value(map)?,
            }),
            headers: None,
            route: RouteInfo::CreateMessage {
                channel_id,
            },
        })
        .await
    }

    /// Sends a message to a channel.
    pub async fn send_message(&self, channel_id: u64, map: &Value) -> Result<Message> {
        let body = to_vec(map)?;

        self.fire(Request {
            body: Some(&body),
            multipart: None,
            headers: None,
            route: RouteInfo::CreateMessage {
                channel_id,
            },
        })
        .await
    }

    /// Pins a message in a channel.
    pub async fn pin_message(
        &self,
        channel_id: u64,
        message_id: u64,
        audit_log_reason: Option<&str>,
    ) -> Result<()> {
        self.wind(204, Request {
            body: None,
<<<<<<< HEAD
            headers: audit_log_reason.map(reason_into_header),
=======
            multipart: None,
            headers: None,
>>>>>>> 29b016ff
            route: RouteInfo::PinMessage {
                channel_id,
                message_id,
            },
        })
        .await
    }

    /// Unbans a user from a guild.
    pub async fn remove_ban(
        &self,
        guild_id: u64,
        user_id: u64,
        audit_log_reason: Option<&str>,
    ) -> Result<()> {
        self.wind(204, Request {
            body: None,
<<<<<<< HEAD
            headers: audit_log_reason.map(reason_into_header),
=======
            multipart: None,
            headers: None,
>>>>>>> 29b016ff
            route: RouteInfo::RemoveBan {
                guild_id,
                user_id,
            },
        })
        .await
    }

    /// Deletes a single [`Role`] from a [`Member`] in a [`Guild`].
    ///
    /// **Note**: Requires the [Manage Roles] permission and respect of role
    /// hierarchy.
    ///
    /// [Manage Roles]: Permissions::MANAGE_ROLES
    pub async fn remove_member_role(
        &self,
        guild_id: u64,
        user_id: u64,
        role_id: u64,
        audit_log_reason: Option<&str>,
    ) -> Result<()> {
        self.wind(204, Request {
            body: None,
<<<<<<< HEAD
            headers: audit_log_reason.map(reason_into_header),
=======
            multipart: None,
            headers: None,
>>>>>>> 29b016ff
            route: RouteInfo::RemoveMemberRole {
                guild_id,
                user_id,
                role_id,
            },
        })
        .await
    }

    /// Starts removing some members from a guild based on the last time they've been online.
    pub async fn start_guild_prune(
        &self,
        guild_id: u64,
        days: u64,
        audit_log_reason: Option<&str>,
    ) -> Result<GuildPrune> {
        self.fire(Request {
            body: None,
<<<<<<< HEAD
            headers: audit_log_reason.map(reason_into_header),
=======
            multipart: None,
            headers: None,
>>>>>>> 29b016ff
            route: RouteInfo::StartGuildPrune {
                days,
                guild_id,
            },
        })
        .await
    }

    /// Starts syncing an integration with a guild.
    pub async fn start_integration_sync(&self, guild_id: u64, integration_id: u64) -> Result<()> {
        self.wind(204, Request {
            body: None,
            multipart: None,
            headers: None,
            route: RouteInfo::StartIntegrationSync {
                guild_id,
                integration_id,
            },
        })
        .await
    }

    /// Starts typing in the specified [`Channel`] for an indefinite period of time.
    ///
    /// Returns [`Typing`] that is used to trigger the typing. [`Typing::stop`] must be called
    /// on the returned struct to stop typing. Note that on some clients, typing may persist
    /// for a few seconds after [`Typing::stop`] is called.
    /// Typing is also stopped when the struct is dropped.
    ///
    /// If a message is sent while typing is triggered, the user will stop typing for a brief period
    /// of time and then resume again until either [`Typing::stop`] is called or the struct is dropped.
    ///
    /// This should rarely be used for bots, although it is a good indicator that a
    /// long-running command is still being processed.
    ///
    /// ## Examples
    ///
    /// ```rust,no_run
    /// # use serenity::{http::{Http, Typing}, Result};
    /// # use std::sync::Arc;
    /// #
    /// # fn long_process() {}
    /// # fn main() -> Result<()> {
    /// # let http = Arc::new(Http::default());
    /// // Initiate typing (assuming http is `Arc<Http>`)
    /// let typing = http.start_typing(7)?;
    ///
    /// // Run some long-running process
    /// long_process();
    ///
    /// // Stop typing
    /// typing.stop();
    /// #
    /// # Ok(())
    /// # }
    /// ```
    pub fn start_typing(self: &Arc<Self>, channel_id: u64) -> Result<Typing> {
        Typing::start(self.clone(), channel_id)
    }

    /// Unpins a message from a channel.
    pub async fn unpin_message(
        &self,
        channel_id: u64,
        message_id: u64,
        audit_log_reason: Option<&str>,
    ) -> Result<()> {
        self.wind(204, Request {
            body: None,
<<<<<<< HEAD
            headers: audit_log_reason.map(reason_into_header),
=======
            multipart: None,
            headers: None,
>>>>>>> 29b016ff
            route: RouteInfo::UnpinMessage {
                channel_id,
                message_id,
            },
        })
        .await
    }

    /// Fires off a request, deserializing the response reader via the given type
    /// bound.
    ///
    /// If you don't need to deserialize the response and want the response instance
    /// itself, use [`Self::request`].
    ///
    /// # Examples
    ///
    /// Create a new message via the [`RouteInfo::CreateMessage`] endpoint and
    /// deserialize the response into a [`Message`]:
    ///
    /// ```rust,no_run
    /// # async fn run() -> Result<(), Box<dyn std::error::Error>> {
    /// # use serenity::http::Http;
    /// #
    /// # let http = Http::default();
    /// use serenity::{
    ///     http::{
    ///         routing::RouteInfo,
    ///         request::RequestBuilder,
    ///     },
    ///     model::channel::Message,
    /// };
    ///
    /// let bytes = vec![
    ///     // payload bytes here
    /// ];
    /// let channel_id = 381880193700069377;
    /// let route_info = RouteInfo::CreateMessage { channel_id };
    ///
    /// let mut request = RequestBuilder::new(route_info);
    /// request.body(Some(&bytes));
    ///
    /// let message = http.fire::<Message>(request.build()).await?;
    ///
    /// println!("Message content: {}", message.content);
    /// #
    /// #     Ok(())
    /// # }
    /// ```
    ///
    /// # Errors
    ///
    /// If there is an error, it will be either [`Error::Http`] or [`Error::Json`].
    ///
    /// [`Error::Http`]: crate::error::Error::Http
    /// [`Error::Json`]: crate::error::Error::Json
    pub async fn fire<T: DeserializeOwned>(&self, req: Request<'_>) -> Result<T> {
        let response = self.request(req).await?;

        response.json::<T>().await.map_err(From::from)
    }

    /// Performs a request, ratelimiting it if necessary.
    ///
    /// Returns the raw reqwest Response. Use [`Self::fire`] to deserialize the response
    /// into some type.
    ///
    /// # Examples
    ///
    /// Send a body of bytes over the [`RouteInfo::CreateMessage`] endpoint:
    ///
    /// ```rust,no_run
    /// # use serenity::http::Http;
    /// #
    /// # async fn run() -> Result<(), Box<dyn std::error::Error>> {
    /// #     let http = Http::default();
    /// use serenity::http::{
    ///     request::RequestBuilder,
    ///     routing::RouteInfo,
    /// };
    ///
    /// let bytes = vec![
    ///     // payload bytes here
    /// ];
    /// let channel_id = 381880193700069377;
    /// let route_info = RouteInfo::CreateMessage { channel_id };
    ///
    /// let mut request = RequestBuilder::new(route_info);
    /// request.body(Some(&bytes));
    ///
    /// let response = http.request(request.build()).await?;
    ///
    /// println!("Response successful?: {}", response.status().is_success());
    /// #
    /// #     Ok(())
    /// # }
    /// ```
    #[instrument]
    pub async fn request(&self, mut req: Request<'_>) -> Result<ReqwestResponse> {
        let response = if self.ratelimiter_disabled {
            let request =
                req.build(&self.client, &self.token, self.proxy.as_ref()).await?.build()?;
            self.client.execute(request).await?
        } else {
            let ratelimiting_req = RatelimitedRequest::from(req);
            self.ratelimiter.perform(ratelimiting_req).await?
        };

        if response.status().is_success() {
            Ok(response)
        } else {
            Err(Error::Http(Box::new(HttpError::from_response(response).await)))
        }
    }

    /// Performs a request and then verifies that the response status code is equal
    /// to the expected value.
    ///
    /// This is a function that performs a light amount of work and returns an
    /// empty tuple, so it's called "self.wind" to denote that it's lightweight.
    pub(super) async fn wind(&self, expected: u16, req: Request<'_>) -> Result<()> {
        let response = self.request(req).await?;

        if response.status().as_u16() == expected {
            return Ok(());
        }

        debug!("Expected {}, got {}", expected, response.status());
        trace!("Unsuccessful response: {:?}", response);

        Err(Error::Http(Box::new(HttpError::from_response(response).await)))
    }
}

#[cfg(not(feature = "native_tls_backend_marker"))]
fn configure_client_backend(builder: ClientBuilder) -> ClientBuilder {
    builder.use_rustls_tls()
}

#[cfg(feature = "native_tls_backend_marker")]
fn configure_client_backend(builder: ClientBuilder) -> ClientBuilder {
    builder.use_native_tls()
}

impl AsRef<Http> for Http {
    fn as_ref(&self) -> &Http {
        &self
    }
}

impl Default for Http {
    fn default() -> Self {
        let built = Client::builder().build().expect("Cannot build Reqwest::Client.");
        let client = Arc::new(built);
        let client2 = Arc::clone(&client);

        Self {
            client,
            ratelimiter: Ratelimiter::new(client2, ""),
            ratelimiter_disabled: false,
            proxy: None,
            token: "".to_string(),
            #[cfg(feature = "unstable_discord_api")]
            application_id: 0,
        }
    }
}<|MERGE_RESOLUTION|>--- conflicted
+++ resolved
@@ -307,12 +307,8 @@
     ) -> Result<()> {
         self.wind(204, Request {
             body: None,
-<<<<<<< HEAD
+            multipart: None,
             headers: audit_log_reason.map(reason_into_header),
-=======
-            multipart: None,
-            headers: None,
->>>>>>> 29b016ff
             route: RouteInfo::AddMemberRole {
                 guild_id,
                 role_id,
@@ -392,12 +388,8 @@
 
         self.fire(Request {
             body: Some(&body),
-<<<<<<< HEAD
+            multipart: None,
             headers: audit_log_reason.map(reason_into_header),
-=======
-            multipart: None,
-            headers: None,
->>>>>>> 29b016ff
             route: RouteInfo::CreateChannel {
                 guild_id,
             },
@@ -421,12 +413,8 @@
     ) -> Result<Emoji> {
         self.fire(Request {
             body: Some(map.to_string().as_bytes()),
-<<<<<<< HEAD
+            multipart: None,
             headers: audit_log_reason.map(reason_into_header),
-=======
-            multipart: None,
-            headers: None,
->>>>>>> 29b016ff
             route: RouteInfo::CreateEmoji {
                 guild_id,
             },
@@ -610,12 +598,8 @@
     ) -> Result<()> {
         self.wind(204, Request {
             body: Some(map.to_string().as_bytes()),
-<<<<<<< HEAD
+            multipart: None,
             headers: audit_log_reason.map(reason_into_header),
-=======
-            multipart: None,
-            headers: None,
->>>>>>> 29b016ff
             route: RouteInfo::CreateGuildIntegration {
                 guild_id,
                 integration_id,
@@ -669,12 +653,8 @@
 
         self.fire(Request {
             body: Some(&body),
-<<<<<<< HEAD
+            multipart: None,
             headers: audit_log_reason.map(reason_into_header),
-=======
-            multipart: None,
-            headers: None,
->>>>>>> 29b016ff
             route: RouteInfo::CreateInvite {
                 channel_id,
             },
@@ -748,12 +728,8 @@
         let mut value = self
             .request(Request {
                 body: Some(&body),
-<<<<<<< HEAD
+                multipart: None,
                 headers: audit_log_reason.map(reason_into_header),
-=======
-                multipart: None,
-                headers: None,
->>>>>>> 29b016ff
                 route: RouteInfo::CreateRole {
                     guild_id,
                 },
@@ -808,12 +784,8 @@
 
         self.fire(Request {
             body: Some(&body),
-<<<<<<< HEAD
+            multipart: None,
             headers: audit_log_reason.map(reason_into_header),
-=======
-            multipart: None,
-            headers: None,
->>>>>>> 29b016ff
             route: RouteInfo::CreateWebhook {
                 channel_id,
             },
@@ -1175,12 +1147,8 @@
 
         self.fire(Request {
             body: Some(&body),
-<<<<<<< HEAD
+            multipart: None,
             headers: audit_log_reason.map(reason_into_header),
-=======
-            multipart: None,
-            headers: None,
->>>>>>> 29b016ff
             route: RouteInfo::EditChannel {
                 channel_id,
             },
@@ -1200,12 +1168,8 @@
 
         self.fire(Request {
             body: Some(&body),
-<<<<<<< HEAD
+            multipart: None,
             headers: audit_log_reason.map(reason_into_header),
-=======
-            multipart: None,
-            headers: None,
->>>>>>> 29b016ff
             route: RouteInfo::EditEmoji {
                 guild_id,
                 emoji_id,
@@ -1277,12 +1241,8 @@
 
         self.fire(Request {
             body: Some(&body),
-<<<<<<< HEAD
+            multipart: None,
             headers: audit_log_reason.map(reason_into_header),
-=======
-            multipart: None,
-            headers: None,
->>>>>>> 29b016ff
             route: RouteInfo::EditGuild {
                 guild_id,
             },
@@ -1434,12 +1394,8 @@
         let mut value = self
             .request(Request {
                 body: Some(&body),
-<<<<<<< HEAD
+                multipart: None,
                 headers: audit_log_reason.map(reason_into_header),
-=======
-                multipart: None,
-                headers: None,
->>>>>>> 29b016ff
                 route: RouteInfo::EditMember {
                     guild_id,
                     user_id,
@@ -1609,12 +1565,8 @@
         let mut value = self
             .request(Request {
                 body: Some(&body),
-<<<<<<< HEAD
+                multipart: None,
                 headers: audit_log_reason.map(reason_into_header),
-=======
-                multipart: None,
-                headers: None,
->>>>>>> 29b016ff
                 route: RouteInfo::EditRole {
                     guild_id,
                     role_id,
@@ -1647,12 +1599,8 @@
         let mut value = self
             .request(Request {
                 body: Some(&body),
-<<<<<<< HEAD
+                multipart: None,
                 headers: audit_log_reason.map(reason_into_header),
-=======
-                multipart: None,
-                headers: None,
->>>>>>> 29b016ff
                 route: RouteInfo::EditRolePosition {
                     guild_id,
                 },
@@ -1815,12 +1763,8 @@
     ) -> Result<Webhook> {
         self.fire(Request {
             body: Some(map.to_string().as_bytes()),
-<<<<<<< HEAD
+            multipart: None,
             headers: audit_log_reason.map(reason_into_header),
-=======
-            multipart: None,
-            headers: None,
->>>>>>> 29b016ff
             route: RouteInfo::EditWebhook {
                 webhook_id,
             },
@@ -2925,12 +2869,8 @@
     ) -> Result<()> {
         self.wind(204, Request {
             body: None,
-<<<<<<< HEAD
+            multipart: None,
             headers: audit_log_reason.map(reason_into_header),
-=======
-            multipart: None,
-            headers: None,
->>>>>>> 29b016ff
             route: RouteInfo::KickMember {
                 guild_id,
                 user_id,
@@ -3007,12 +2947,8 @@
     ) -> Result<()> {
         self.wind(204, Request {
             body: None,
-<<<<<<< HEAD
+            multipart: None,
             headers: audit_log_reason.map(reason_into_header),
-=======
-            multipart: None,
-            headers: None,
->>>>>>> 29b016ff
             route: RouteInfo::PinMessage {
                 channel_id,
                 message_id,
@@ -3030,12 +2966,8 @@
     ) -> Result<()> {
         self.wind(204, Request {
             body: None,
-<<<<<<< HEAD
+            multipart: None,
             headers: audit_log_reason.map(reason_into_header),
-=======
-            multipart: None,
-            headers: None,
->>>>>>> 29b016ff
             route: RouteInfo::RemoveBan {
                 guild_id,
                 user_id,
@@ -3059,12 +2991,8 @@
     ) -> Result<()> {
         self.wind(204, Request {
             body: None,
-<<<<<<< HEAD
+            multipart: None,
             headers: audit_log_reason.map(reason_into_header),
-=======
-            multipart: None,
-            headers: None,
->>>>>>> 29b016ff
             route: RouteInfo::RemoveMemberRole {
                 guild_id,
                 user_id,
@@ -3083,12 +3011,8 @@
     ) -> Result<GuildPrune> {
         self.fire(Request {
             body: None,
-<<<<<<< HEAD
+            multipart: None,
             headers: audit_log_reason.map(reason_into_header),
-=======
-            multipart: None,
-            headers: None,
->>>>>>> 29b016ff
             route: RouteInfo::StartGuildPrune {
                 days,
                 guild_id,
@@ -3158,12 +3082,8 @@
     ) -> Result<()> {
         self.wind(204, Request {
             body: None,
-<<<<<<< HEAD
+            multipart: None,
             headers: audit_log_reason.map(reason_into_header),
-=======
-            multipart: None,
-            headers: None,
->>>>>>> 29b016ff
             route: RouteInfo::UnpinMessage {
                 channel_id,
                 message_id,
