//! Models pertaining to the gateway.

use bitflags::bitflags;
use serde::de::Error as DeError;
use serde::ser::{Serialize, SerializeStruct, Serializer};

use super::prelude::*;
use super::utils::*;

/// A representation of the data retrieved from the bot gateway endpoint.
///
/// This is different from the [`Gateway`], as this includes the number of
/// shards that Discord recommends to use for a bot user.
///
/// This is only applicable to bot users.
#[derive(Clone, Debug, Deserialize, Serialize)]
#[non_exhaustive]
pub struct BotGateway {
    /// Information describing how many gateway sessions you can initiate within
    /// a ratelimit period.
    pub session_start_limit: SessionStartLimit,
    /// The number of shards that is recommended to be used by the current bot
    /// user.
    pub shards: u64,
    /// The gateway to connect to.
    pub url: String,
}

/// Representation of an activity that a [`User`] is performing.
#[derive(Clone, Debug, Serialize)]
#[non_exhaustive]
pub struct Activity {
    /// The ID of the application for the activity.
    pub application_id: Option<ApplicationId>,
    /// Images for the presence and their texts.
    pub assets: Option<ActivityAssets>,
    /// What the user is doing.
    pub details: Option<String>,
    /// Activity flags describing what the payload includes.
    pub flags: Option<ActivityFlags>,
    /// Whether or not the activity is an instanced game session.
    pub instance: Option<bool>,
    /// The type of activity being performed
    #[serde(default = "ActivityType::default", rename = "type")]
    pub kind: ActivityType,
    /// The name of the activity.
    pub name: String,
    /// Information about the user's current party.
    pub party: Option<ActivityParty>,
    /// Secrets for Rich Presence joining and spectating.
    pub secrets: Option<ActivitySecrets>,
    /// The user's current party status.
    pub state: Option<String>,
    /// Emoji currently used in custom status
    pub emoji: Option<ActivityEmoji>,
    /// Unix timestamps for the start and/or end times of the activity.
    pub timestamps: Option<ActivityTimestamps>,
    /// The sync ID of the activity. Mainly used by the Spotify activity
    /// type which uses this parameter to store the track ID.
    #[cfg(feature = "unstable_discord_api")]
    #[cfg_attr(docsrs, doc(cfg(feature = "unstable_discord_api")))]
    pub sync_id: Option<String>,
    /// The session ID of the activity. Reserved for specific activity
    /// types, such as the Activity that is transmitted when a user is
    /// listening to Spotify.
    #[cfg(feature = "unstable_discord_api")]
    #[cfg_attr(docsrs, doc(cfg(feature = "unstable_discord_api")))]
    pub session_id: Option<String>,
    /// The Stream URL if [`kind`] is [`ActivityType::Streaming`].
    ///
    /// [`kind`]: Self::kind
    pub url: Option<String>,
}

#[cfg(feature = "model")]
impl Activity {
    /// Creates a [`Activity`] struct that appears as a `Playing <name>` status.
    ///
    /// **Note**: Maximum `name` length is 128.
    ///
    /// # Examples
    ///
    /// Create a command that sets the current activity:
    ///
    /// ```rust,no_run
    /// use serenity::model::gateway::Activity;
    /// use serenity::model::channel::Message;
    /// # #[cfg(feature = "framework")]
    /// use serenity::framework::standard::{Args, CommandResult, macros::command};
    /// # #[cfg(feature = "client")]
    /// use serenity::client::Context;
    ///
    /// # #[cfg(feature = "framework")]
    /// #[command]
    /// async fn activity(ctx: &Context, _msg: &Message, args: Args) -> CommandResult {
    ///     let name = args.message();
    ///     ctx.set_activity(Activity::playing(&name)).await;
    ///
    ///     Ok(())
    /// }
    /// ```
    pub fn playing<N>(name: N) -> Activity
    where
        N: ToString,
    {
        Activity {
            application_id: None,
            assets: None,
            details: None,
            flags: None,
            instance: None,
            kind: ActivityType::Playing,
            name: name.to_string(),
            party: None,
            secrets: None,
            state: None,
            emoji: None,
            timestamps: None,
            #[cfg(feature = "unstable_discord_api")]
            sync_id: None,
            #[cfg(feature = "unstable_discord_api")]
            session_id: None,
            url: None,
        }
    }

    /// Creates an [`Activity`] struct that appears as a `Streaming <name>`
    /// status.
    ///
    /// **Note**: Maximum `name` length is 128.
    ///
    /// # Examples
    ///
    /// Create a command that sets the current streaming status:
    ///
    /// ```rust,no_run
    /// use serenity::model::gateway::Activity;
    /// use serenity::model::channel::Message;
    /// # #[cfg(feature = "framework")]
    /// use serenity::framework::standard::{Args, CommandResult, macros::command};
    /// # #[cfg(feature = "client")]
    /// use serenity::client::Context;
    ///
    /// # #[cfg(feature = "framework")]
    /// #[command]
    /// async fn stream(ctx: &Context, _msg: &Message, args: Args) -> CommandResult {
    ///     const STREAM_URL: &str = "...";
    ///
    ///     let name = args.message();
    ///     ctx.set_activity(Activity::streaming(&name, STREAM_URL)).await;
    ///
    ///     Ok(())
    /// }
    /// ```
    pub fn streaming<N, U>(name: N, url: U) -> Activity
    where
        N: ToString,
        U: ToString,
    {
        Activity {
            application_id: None,
            assets: None,
            details: None,
            flags: None,
            instance: None,
            kind: ActivityType::Streaming,
            name: name.to_string(),
            party: None,
            secrets: None,
            state: None,
            emoji: None,
            timestamps: None,
            #[cfg(feature = "unstable_discord_api")]
            sync_id: None,
            #[cfg(feature = "unstable_discord_api")]
            session_id: None,
            url: Some(url.to_string()),
        }
    }

    /// Creates a [`Activity`] struct that appears as a `Listening to <name>` status.
    ///
    /// **Note**: Maximum `name` length is 128.
    ///
    /// # Examples
    ///
    /// Create a command that sets the current listening status:
    ///
    /// ```rust,no_run
    /// use serenity::model::gateway::Activity;
    /// use serenity::model::channel::Message;
    /// # #[cfg(feature = "framework")]
    /// use serenity::framework::standard::{Args, CommandResult, macros::command};
    /// # #[cfg(feature = "client")]
    /// use serenity::client::Context;
    ///
    /// # #[cfg(feature = "framework")]
    /// #[command]
    /// async fn listen(ctx: &Context, _msg: &Message, args: Args) -> CommandResult {
    ///     let name = args.message();
    ///     ctx.set_activity(Activity::listening(&name)).await;
    ///
    ///     Ok(())
    /// }
    /// ```
    pub fn listening<N>(name: N) -> Activity
    where
        N: ToString,
    {
        Activity {
            application_id: None,
            assets: None,
            details: None,
            flags: None,
            instance: None,
            kind: ActivityType::Listening,
            name: name.to_string(),
            party: None,
            secrets: None,
            state: None,
            emoji: None,
            timestamps: None,
            #[cfg(feature = "unstable_discord_api")]
            sync_id: None,
            #[cfg(feature = "unstable_discord_api")]
            session_id: None,
            url: None,
        }
    }

<<<<<<< HEAD
    /// Creates a [`Activity`] struct that appears as a `Competing in <name>` status.
=======
    /// Creates a `Activity` struct that appears as a `Watching <name>` status.
    ///
    /// **Note**: Maximum `name` length is 128.
    ///
    /// # Examples
    ///
    /// Create a command that sets the current cometing status:
    ///
    /// ```rust,no_run
    /// use serenity::model::gateway::Activity;
    /// use serenity::model::channel::Message;
    /// # #[cfg(feature = "framework")]
    /// use serenity::framework::standard::{Args, CommandResult, macros::command};
    /// # #[cfg(feature = "client")]
    /// use serenity::client::Context;
    ///
    /// # #[cfg(feature = "framework")]
    /// #[command]
    /// async fn watch(ctx: &Context, _msg: &Message, args: Args) -> CommandResult {
    ///     let name = args.message();
    ///     ctx.set_activity(Activity::watching(&name)).await;
    ///
    ///     Ok(())
    /// }
    /// ```
    pub fn watching<N>(name: N) -> Activity
    where
        N: ToString,
    {
        Activity {
            application_id: None,
            assets: None,
            details: None,
            flags: None,
            instance: None,
            kind: ActivityType::Watching,
            name: name.to_string(),
            party: None,
            secrets: None,
            state: None,
            emoji: None,
            timestamps: None,
            #[cfg(feature = "unstable_discord_api")]
            sync_id: None,
            #[cfg(feature = "unstable_discord_api")]
            session_id: None,
            url: None,
        }
    }

    /// Creates a `Activity` struct that appears as a `Competing in <name>` status.
>>>>>>> fa0bdd8a
    ///
    /// **Note**: Maximum `name` length is 128.
    ///
    /// # Examples
    ///
    /// Create a command that sets the current cometing status:
    ///
    /// ```rust,no_run
    /// use serenity::model::gateway::Activity;
    /// use serenity::model::channel::Message;
    /// # #[cfg(feature = "framework")]
    /// use serenity::framework::standard::{Args, CommandResult, macros::command};
    /// # #[cfg(feature = "client")]
    /// use serenity::client::Context;
    ///
    /// # #[cfg(feature = "framework")]
    /// #[command]
    /// async fn compete(ctx: &Context, _msg: &Message, args: Args) -> CommandResult {
    ///     let name = args.message();
    ///     ctx.set_activity(Activity::competing(&name)).await;
    ///
    ///     Ok(())
    /// }
    /// ```
    pub fn competing<N>(name: N) -> Activity
    where
        N: ToString,
    {
        Activity {
            application_id: None,
            assets: None,
            details: None,
            flags: None,
            instance: None,
            kind: ActivityType::Competing,
            name: name.to_string(),
            party: None,
            secrets: None,
            state: None,
            emoji: None,
            timestamps: None,
            #[cfg(feature = "unstable_discord_api")]
            sync_id: None,
            #[cfg(feature = "unstable_discord_api")]
            session_id: None,
            url: None,
        }
    }
}

impl<'de> Deserialize<'de> for Activity {
    fn deserialize<D: Deserializer<'de>>(deserializer: D) -> StdResult<Self, D::Error> {
        let mut map = JsonMap::deserialize(deserializer)?;

        let application_id = match map.remove("application_id") {
            Some(v) => serde_json::from_value::<Option<_>>(v).map_err(DeError::custom)?,
            None => None,
        };

        let assets = match map.remove("assets") {
            Some(v) => serde_json::from_value::<Option<_>>(v).map_err(DeError::custom)?,
            None => None,
        };

        let details = match map.remove("details") {
            Some(v) => serde_json::from_value::<Option<_>>(v).map_err(DeError::custom)?,
            None => None,
        };

        let flags = match map.remove("flags") {
            Some(v) => serde_json::from_value::<Option<u64>>(v)
                .map_err(DeError::custom)?
                .map(ActivityFlags::from_bits_truncate),
            None => None,
        };

        let instance = match map.remove("instance") {
            Some(v) => serde_json::from_value::<Option<_>>(v).map_err(DeError::custom)?,
            None => None,
        };

        let kind = map
            .remove("type")
            .and_then(|v| ActivityType::deserialize(v).ok())
            .unwrap_or(ActivityType::Playing);

        let name = map
            .remove("name")
            .and_then(|v| String::deserialize(v).ok())
            .unwrap_or_else(String::new);

        let party = match map.remove("party") {
            Some(v) => serde_json::from_value::<Option<_>>(v).map_err(DeError::custom)?,
            None => None,
        };

        let secrets = match map.remove("secrets") {
            Some(v) => serde_json::from_value::<Option<_>>(v).map_err(DeError::custom)?,
            None => None,
        };

        let state = match map.remove("state") {
            Some(v) => serde_json::from_value::<Option<_>>(v).map_err(DeError::custom)?,
            None => None,
        };

        let emoji = match map.remove("emoji") {
            Some(v) => serde_json::from_value::<Option<_>>(v).map_err(DeError::custom)?,
            None => None,
        };

        let timestamps = match map.remove("timestamps") {
            Some(v) => serde_json::from_value::<Option<_>>(v).map_err(DeError::custom)?,
            None => None,
        };

        #[cfg(feature = "unstable_discord_api")]
        let sync_id = match map.remove("sync_id") {
            Some(v) => serde_json::from_value::<Option<_>>(v).map_err(DeError::custom)?,
            None => None,
        };

        #[cfg(feature = "unstable_discord_api")]
        let session_id = match map.remove("session_id") {
            Some(v) => serde_json::from_value::<Option<_>>(v).map_err(DeError::custom)?,
            None => None,
        };

        let url = map.remove("url").and_then(|v| serde_json::from_value::<String>(v).ok());

        Ok(Activity {
            application_id,
            assets,
            details,
            flags,
            instance,
            kind,
            name,
            party,
            secrets,
            state,
            emoji,
            timestamps,
            #[cfg(feature = "unstable_discord_api")]
            sync_id,
            #[cfg(feature = "unstable_discord_api")]
            session_id,
            url,
        })
    }
}

/// The assets for an activity.
#[derive(Clone, Debug, Deserialize, Serialize)]
#[non_exhaustive]
pub struct ActivityAssets {
    /// The ID for a large asset of the activity, usually a snowflake.
    pub large_image: Option<String>,
    /// Text displayed when hovering over the large image of the activity.
    pub large_text: Option<String>,
    /// The ID for a small asset of the activity, usually a snowflake.
    pub small_image: Option<String>,
    /// Text displayed when hovering over the small image of the activity.
    pub small_text: Option<String>,
}

bitflags! {
    /// A set of flags defining what is in an activity's payload.
    #[derive(Deserialize, Serialize)]
    pub struct ActivityFlags: u64 {
        /// Whether the activity is an instance activity.
        const INSTANCE = 0b001;
        /// Whether the activity is joinable.
        const JOIN = 0b010;
        /// Whether the activity can be spectated.
        const SPECTATE = 0b011;
        /// Whether a request can be sent to join the user's party.
        const JOIN_REQUEST = 0b100;
        /// Whether the activity can be synced.
        const SYNC = 0b101;
        /// Whether the activity can be played.
        const PLAY = 0b110;
    }
}

/// Information about an activity's party.
#[derive(Clone, Debug, Deserialize, Serialize)]
#[non_exhaustive]
pub struct ActivityParty {
    /// The ID of the party.
    pub id: Option<String>,
    /// Used to show the party's current and maximum size.
    pub size: Option<[u64; 2]>,
}

/// Secrets for an activity.
#[derive(Clone, Debug, Deserialize, Serialize)]
#[non_exhaustive]
pub struct ActivitySecrets {
    /// The secret for joining a party.
    pub join: Option<String>,
    /// The secret for a specific instanced match.
    #[serde(rename = "match")]
    pub match_: Option<String>,
    /// The secret for spectating an activity.
    pub spectate: Option<String>,
}

/// Representation of an emoji used in a custom status
#[derive(Clone, Debug, Deserialize, Serialize)]
pub struct ActivityEmoji {
    /// The name of the emoji.
    pub name: String,
    /// The id of the emoji.
    pub id: Option<EmojiId>,
    /// Whether this emoji is animated.
    pub animated: Option<bool>,
}

#[derive(Clone, Copy, Debug, PartialEq)]
#[non_exhaustive]
pub enum ActivityType {
    /// An indicator that the user is playing a game.
    Playing = 0,
    /// An indicator that the user is streaming to a service.
    Streaming = 1,
    /// An indicator that the user is listening to something.
    Listening = 2,
    /// An indicator that the user is watching something.
    Watching = 3,
    /// An indicator that the user uses custum statuses
    Custom = 4,
    /// An indicator that the user is competing somewhere.
    Competing = 5,
}

enum_number!(ActivityType {
    Playing,
    Streaming,
    Listening,
    Watching,
    Custom,
    Competing
});

impl ActivityType {
    pub fn num(self) -> u64 {
        use self::ActivityType::*;

        match self {
            Playing => 0,
            Streaming => 1,
            Listening => 2,
            Watching => 3,
            Custom => 4,
            Competing => 5,
        }
    }
}

impl Default for ActivityType {
    fn default() -> Self {
        ActivityType::Playing
    }
}

/// A representation of the data retrieved from the gateway endpoint.
///
/// For the bot-specific gateway, refer to [`BotGateway`].
#[derive(Clone, Debug, Deserialize, Serialize)]
#[non_exhaustive]
pub struct Gateway {
    /// The gateway to connect to.
    pub url: String,
}

/// Information detailing the current active status of a [`User`].
#[derive(Clone, Debug, Deserialize, Serialize)]
pub struct ClientStatus {
    pub desktop: Option<OnlineStatus>,
    pub mobile: Option<OnlineStatus>,
    pub web: Option<OnlineStatus>,
}

/// Information detailing the current online status of a [`User`].
#[derive(Clone, Debug)]
#[non_exhaustive]
pub struct Presence {
    /// [`User`]'s current activities.
    pub activities: Vec<Activity>,
    /// The devices a user are currently active on, if available.
    pub client_status: Option<ClientStatus>,
    /// The date of the last presence update.
    pub last_modified: Option<u64>,
    /// The user's online status.
    pub status: OnlineStatus,
    /// The Id of the [`User`]. Can be used to calculate the user's creation
    /// date.
    pub user_id: UserId,
    /// The associated user instance.
    pub user: Option<User>,
}

impl<'de> Deserialize<'de> for Presence {
    fn deserialize<D: Deserializer<'de>>(deserializer: D) -> StdResult<Presence, D::Error> {
        let mut map = JsonMap::deserialize(deserializer)?;
        let mut user_map = map
            .remove("user")
            .ok_or_else(|| DeError::custom("expected presence user"))
            .and_then(JsonMap::deserialize)
            .map_err(DeError::custom)?;

        let (user_id, user) = if user_map.len() > 1 {
            let user = User::deserialize(Value::Object(user_map)).map_err(DeError::custom)?;

            (user.id, Some(user))
        } else {
            let user_id = user_map
                .remove("id")
                .ok_or_else(|| DeError::custom("Missing presence user id"))
                .and_then(UserId::deserialize)
                .map_err(DeError::custom)?;

            (user_id, None)
        };

        let activities = match map.remove("activities") {
            Some(v) => serde_json::from_value::<Vec<Activity>>(v).map_err(DeError::custom)?,
            None => Vec::new(),
        };

        let client_status = match map.remove("client_status") {
            Some(v) => {
                serde_json::from_value::<Option<ClientStatus>>(v).map_err(DeError::custom)?
            },
            None => None,
        };

        let last_modified = match map.remove("last_modified") {
            Some(v) => serde_json::from_value::<Option<u64>>(v).map_err(DeError::custom)?,
            None => None,
        };

        let status = map
            .remove("status")
            .ok_or_else(|| DeError::custom("expected presence status"))
            .and_then(OnlineStatus::deserialize)
            .map_err(DeError::custom)?;

        Ok(Presence {
            activities,
            client_status,
            last_modified,
            status,
            user,
            user_id,
        })
    }
}

impl Serialize for Presence {
    fn serialize<S>(&self, serializer: S) -> StdResult<S::Ok, S::Error>
    where
        S: Serializer,
    {
        #[derive(Serialize)]
        struct UserId {
            id: u64,
        }

        let mut state = serializer.serialize_struct("Presence", 3)?;
        state.serialize_field("client_status", &self.client_status)?;
        state.serialize_field("last_modified", &self.last_modified)?;
        state.serialize_field("status", &self.status)?;

        if let Some(user) = &self.user {
            state.serialize_field("user", &user)?;
        } else {
            state.serialize_field("user", &UserId {
                id: self.user_id.0,
            })?;
        }

        state.end()
    }
}

/// An initial set of information given after IDENTIFYing to the gateway.
#[derive(Clone, Debug, Deserialize, Serialize)]
#[non_exhaustive]
pub struct Ready {
    pub application: PartialCurrentApplicationInfo,
    pub guilds: Vec<GuildStatus>,
    #[serde(
        default,
        serialize_with = "serialize_presences",
        deserialize_with = "deserialize_presences"
    )]
    pub presences: HashMap<UserId, Presence>,
    #[serde(
        default,
        serialize_with = "serialize_private_channels",
        deserialize_with = "deserialize_private_channels"
    )]
    pub private_channels: HashMap<ChannelId, Channel>,
    pub session_id: String,
    pub shard: Option<[u64; 2]>,
    #[serde(default, rename = "_trace")]
    pub trace: Vec<String>,
    pub user: CurrentUser,
    #[serde(rename = "v")]
    pub version: u64,
}

/// Information describing how many gateway sessions you can initiate within a
/// ratelimit period.
#[derive(Clone, Debug, Deserialize, Serialize)]
#[non_exhaustive]
pub struct SessionStartLimit {
    /// The number of sessions that you can still initiate within the current
    /// ratelimit period.
    pub remaining: u64,
    /// The number of milliseconds until the ratelimit period resets.
    pub reset_after: u64,
    /// The total number of session starts within the ratelimit period allowed.
    pub total: u64,
}
/// Timestamps of when a user started and/or is ending their activity.
#[derive(Clone, Debug, Deserialize, Serialize)]
#[non_exhaustive]
pub struct ActivityTimestamps {
    pub end: Option<u64>,
    pub start: Option<u64>,
}<|MERGE_RESOLUTION|>--- conflicted
+++ resolved
@@ -228,10 +228,7 @@
         }
     }
 
-<<<<<<< HEAD
-    /// Creates a [`Activity`] struct that appears as a `Competing in <name>` status.
-=======
-    /// Creates a `Activity` struct that appears as a `Watching <name>` status.
+    /// Creates a [`Activity`] struct that appears as a `Watching <name>` status.
     ///
     /// **Note**: Maximum `name` length is 128.
     ///
@@ -282,7 +279,6 @@
     }
 
     /// Creates a `Activity` struct that appears as a `Competing in <name>` status.
->>>>>>> fa0bdd8a
     ///
     /// **Note**: Maximum `name` length is 128.
     ///
