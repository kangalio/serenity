[config]
default_to_workspace = false

[env]
EXAMPLES_PATH = { value = "./examples", condition = { env_not_set = ["EXAMPLES_PATH"] } }

[tasks.build]
command = "cargo"
args = ["build"]

[tasks.build_release]
extend = "build"
args = ["build", "--release"]

[tasks.build_example]
command = "cargo"
args = ["make", "--cwd", "${EXAMPLES_PATH}/${@}", "examples_build"]
dependencies = ["build"]

[tasks.build_example_release]
command = "cargo"
args = ["make", "--cwd", "${EXAMPLES_PATH}/${@}", "examples_build_release"]
dependencies = ["build_release"]

[tasks.run]
command = "cargo"
args = ["run"]

[tasks.run_release]
extend = "run"
args = ["run", "--release"]
dependencies = ["build"]

[tasks.run_example]
command = "cargo"
args = ["make", "--cwd", "${EXAMPLES_PATH}/${@}", "examples_run"]
dependencies = ["build_release"]

[tasks.run_example_release]
command = "cargo"
args = ["make", "--cwd", "${EXAMPLES_PATH}/${@}", "examples_run_release"]

[tasks.1]
alias = "run_1"

[tasks.run_1]
command = "cargo"
args = ["make", "run_example_release", "e01_basic_ping_bot"]

[tasks.build_1]
command = "cargo"
args = ["make", "build_example_release", "e01_basic_ping_bot"]

[tasks.dev_run_1]
command = "cargo"
args = ["make", "run_example", "e01_basic_ping_bot"]

[tasks.dev_build_1]
command = "cargo"
args = ["make", "build_example", "e01_basic_ping_bot"]

[tasks.2]
alias = "run_2"

[tasks.run_2]
command = "cargo"
args = ["make", "run_example_release", "e02_transparent_guild_sharding"]

[tasks.build_2]
command = "cargo"
args = ["make", "build_example_release", "e02_transparent_guild_sharding"]

[tasks.dev_run_2]
command = "cargo"
args = ["make", "run_example", "e02_transparent_guild_sharding"]

[tasks.dev_build_2]
command = "cargo"
args = ["make", "build_example", "e02_transparent_guild_sharding"]

[tasks.3]
alias = "run_3"

[tasks.run_3]
command = "cargo"
args = ["make", "run_example_release", "e03_struct_utilities"]

[tasks.build_3]
command = "cargo"
args = ["make", "build_example_release", "e03_struct_utilities"]

[tasks.dev_run_3]
command = "cargo"
args = ["make", "run_example", "e03_struct_utilities"]

[tasks.dev_build_3]
command = "cargo"
args = ["make", "build_example", "e03_struct_utilities"]

[tasks.4]
alias = "run_4"

[tasks.run_4]
command = "cargo"
args = ["make", "run_example_release", "e04_message_builder"]

[tasks.build_4]
command = "cargo"
args = ["make", "build_example_release", "e04_message_builder"]

[tasks.dev_run_4]
command = "cargo"
args = ["make", "run_example", "e04_message_builder"]

[tasks.dev_build_4]
command = "cargo"
args = ["make", "build_example", "e04_message_builder"]

[tasks.5]
alias = "run_5"

[tasks.run_5]
command = "cargo"
args = ["make", "run_example_release", "e05_command_framework"]

[tasks.build_5]
command = "cargo"
args = ["make", "build_example_release", "e05_command_framework"]

[tasks.dev_run_5]
command = "cargo"
args = ["make", "run_example", "e05_command_framework"]

[tasks.dev_build_5]
command = "cargo"
args = ["make", "build_example", "e05_command_framework"]

[tasks.6]
alias = "run_6"

[tasks.run_6]
command = "cargo"
args = ["make", "run_example_release", "e06_sample_bot_structure"]

[tasks.build_6]
command = "cargo"
args = ["make", "build_example_release", "e06_sample_bot_structure"]

[tasks.dev_run_6]
command = "cargo"
args = ["make", "run_example", "e06_sample_bot_structure"]

[tasks.dev_build_6]
command = "cargo"
args = ["make", "build_example", "e06_sample_bot_structure"]

[tasks.7]
alias = "run_7"

[tasks.run_7]
command = "cargo"
args = ["make", "run_example_release", "e07_env_logging"]

[tasks.build_7]
command = "cargo"
args = ["make", "build_example_release", "e07_env_logging"]

[tasks.dev_run_7]
command = "cargo"
args = ["make", "run_example", "e07_env_logging"]

[tasks.dev_build_7]
command = "cargo"
args = ["make", "build_example", "e07_env_logging"]

[tasks.8]
alias = "run_8"

[tasks.run_8]
command = "cargo"
args = ["make", "run_example_release", "e08_shard_manager"]

[tasks.build_8]
command = "cargo"
args = ["make", "build_example_release", "e08_shard_manager"]

[tasks.dev_run_8]
command = "cargo"
args = ["make", "run_example", "e08_shard_manager"]

[tasks.dev_build_8]
command = "cargo"
args = ["make", "build_example", "e08_shard_manager"]

[tasks.9]
alias = "run_9"

[tasks.run_9]
command = "cargo"
args = ["make", "run_example_release", "e09_create_message_builder"]

[tasks.build_9]
command = "cargo"
args = ["make", "build_example_release", "e09_create_message_builder"]

[tasks.dev_run_9]
command = "cargo"
args = ["make", "run_example", "e09_create_message_builder"]

[tasks.dev_build_9]
command = "cargo"
args = ["make", "build_example", "e09_create_message_builder"]

[tasks.10]
alias = "run_10"

[tasks.run_10]
command = "cargo"
args = ["make", "run_example_release", "e10_collectors"]

[tasks.build_10]
command = "cargo"
args = ["make", "build_example_release", "e10_collectors"]

[tasks.dev_run_10]
command = "cargo"
args = ["make", "run_example", "e10_collectors"]

[tasks.dev_build_10]
command = "cargo"
args = ["make", "build_example", "e10_collectors"]

[tasks.11]
alias = "run_11"

[tasks.run_11]
command = "cargo"
args = ["make", "run_example_release", "e11_gateway_intents"]

[tasks.build_11]
command = "cargo"
args = ["make", "build_example_release", "e11_gateway_intents"]

[tasks.dev_run_11]
command = "cargo"
args = ["make", "run_example", "e11_gateway_intents"]

[tasks.dev_build_11]
command = "cargo"
args = ["make", "build_example", "e11_gateway_intents"]

[tasks.12]
alias = "run_12"

[tasks.run_12]
command = "cargo"
args = ["make", "run_example_release", "e12_global_data"]

[tasks.build_12]
command = "cargo"
args = ["make", "build_example_release", "e12_global_data"]

[tasks.dev_run_12]
command = "cargo"
args = ["make", "run_example", "e12_global_data"]

[tasks.dev_build_12]
command = "cargo"
args = ["make", "build_example", "e12_global_data"]

[tasks.13]
alias = "run_13"

[tasks.run_13]
command = "cargo"
args = ["make", "run_example_release", "e13_parallel_loops"]

[tasks.build_13]
command = "cargo"
args = ["make", "build_example_release", "e13_parallel_loops"]

[tasks.dev_run_13]
command = "cargo"
args = ["make", "run_example", "e13_parallel_loops"]

[tasks.dev_build_13]
command = "cargo"
args = ["make", "build_example", "e13_parallel_loops"]

<<<<<<< HEAD
[tasks.16]
alias = "run_16"

[tasks.run_16]
command = "cargo"
args = ["make", "run_example_release", "e16_sqlite_database"]

[tasks.build_16]
command = "cargo"
args = ["make", "build_example_release", "e16_sqlite_database"]

[tasks.dev_run_16]
command = "cargo"
args = ["make", "run_example", "e16_sqlite_database"]

[tasks.dev_build_16]
command = "cargo"
args = ["make", "build_example", "e16_sqlite_database"]
=======
[tasks.14]
alias = "run_14"

[tasks.run_14]
command = "cargo"
args = ["make", "run_example_release", "e14_slash_commands"]

[tasks.build_14]
command = "cargo"
args = ["make", "build_example_release", "e14_slash_commands"]

[tasks.dev_run_14]
command = "cargo"
args = ["make", "run_example", "e14_slash_commands"]

[tasks.dev_build_14]
command = "cargo"
args = ["make", "build_example", "e14_slash_commands"]

[tasks.15]
alias = "run_15"

[tasks.run_15]
command = "cargo"
args = ["make", "run_example_release", "e15_simple_dashboard"]

[tasks.build_15]
command = "cargo"
args = ["make", "build_example_release", "e15_simple_dashboard"]

[tasks.dev_run_15]
command = "cargo"
args = ["make", "run_example", "e15_simple_dashboard"]

[tasks.dev_build_15]
command = "cargo"
args = ["make", "build_example", "e15_simple_dashboard"]
>>>>>>> 6c5aa4dc
<|MERGE_RESOLUTION|>--- conflicted
+++ resolved
@@ -287,7 +287,44 @@
 command = "cargo"
 args = ["make", "build_example", "e13_parallel_loops"]
 
-<<<<<<< HEAD
+[tasks.14]
+alias = "run_14"
+
+[tasks.run_14]
+command = "cargo"
+args = ["make", "run_example_release", "e14_slash_commands"]
+
+[tasks.build_14]
+command = "cargo"
+args = ["make", "build_example_release", "e14_slash_commands"]
+
+[tasks.dev_run_14]
+command = "cargo"
+args = ["make", "run_example", "e14_slash_commands"]
+
+[tasks.dev_build_14]
+command = "cargo"
+args = ["make", "build_example", "e14_slash_commands"]
+
+[tasks.15]
+alias = "run_15"
+
+[tasks.run_15]
+command = "cargo"
+args = ["make", "run_example_release", "e15_simple_dashboard"]
+
+[tasks.build_15]
+command = "cargo"
+args = ["make", "build_example_release", "e15_simple_dashboard"]
+
+[tasks.dev_run_15]
+command = "cargo"
+args = ["make", "run_example", "e15_simple_dashboard"]
+
+[tasks.dev_build_15]
+command = "cargo"
+args = ["make", "build_example", "e15_simple_dashboard"]
+
 [tasks.16]
 alias = "run_16"
 
@@ -305,43 +342,4 @@
 
 [tasks.dev_build_16]
 command = "cargo"
-args = ["make", "build_example", "e16_sqlite_database"]
-=======
-[tasks.14]
-alias = "run_14"
-
-[tasks.run_14]
-command = "cargo"
-args = ["make", "run_example_release", "e14_slash_commands"]
-
-[tasks.build_14]
-command = "cargo"
-args = ["make", "build_example_release", "e14_slash_commands"]
-
-[tasks.dev_run_14]
-command = "cargo"
-args = ["make", "run_example", "e14_slash_commands"]
-
-[tasks.dev_build_14]
-command = "cargo"
-args = ["make", "build_example", "e14_slash_commands"]
-
-[tasks.15]
-alias = "run_15"
-
-[tasks.run_15]
-command = "cargo"
-args = ["make", "run_example_release", "e15_simple_dashboard"]
-
-[tasks.build_15]
-command = "cargo"
-args = ["make", "build_example_release", "e15_simple_dashboard"]
-
-[tasks.dev_run_15]
-command = "cargo"
-args = ["make", "run_example", "e15_simple_dashboard"]
-
-[tasks.dev_build_15]
-command = "cargo"
-args = ["make", "build_example", "e15_simple_dashboard"]
->>>>>>> 6c5aa4dc
+args = ["make", "build_example", "e16_sqlite_database"]